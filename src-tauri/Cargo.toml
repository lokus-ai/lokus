--- conflicted
+++ resolved
@@ -50,10 +50,6 @@
 tokio-util = "0.7"
 hyper = { version = "1.0", features = ["full"] }
 hyper-util = { version = "0.1", features = ["full"] }
-<<<<<<< HEAD
-tower = "0.4"
-tower-service = "0.3"
-=======
 http-body-util = "0.1"
 tower = "0.4"
 tower-service = "0.3"
@@ -69,5 +65,4 @@
 once_cell = "1.19"
 parking_lot = "0.12"
 bincode = "1.3"
-thiserror = "1.0"
->>>>>>> 1ace39fe
+thiserror = "1.0"