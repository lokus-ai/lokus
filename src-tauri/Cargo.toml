--- conflicted
+++ resolved
@@ -65,13 +65,4 @@
 once_cell = "1.19"
 parking_lot = "0.12"
 bincode = "1.3"
-<<<<<<< HEAD
-thiserror = "1.0"
-# Encryption dependencies for secure storage
-aes-gcm = "0.10"
-argon2 = "0.5"
-rand = "0.8"
-machine-uid = "0.5"
-=======
-thiserror = "1.0"
->>>>>>> 743cfe8f
+thiserror = "1.0"