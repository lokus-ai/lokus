--- conflicted
+++ resolved
@@ -1,26 +1,6 @@
 <div align="center">
 
 ![Lokus Logo](assets/lokus-logo.svg)
-<<<<<<< HEAD
-
-# Lokus
-
-**A fast, extensible markdown editor built with Tauri and React**
-
-I got tired of installing 10+ Obsidian plugins just to get basic features working. So I built Lokus with everything you need already included.
-
-[![GitHub Stars](https://img.shields.io/github/stars/lokus-ai/lokus?style=for-the-badge&logo=github&color=yellow)](https://github.com/lokus-ai/lokus/stargazers)
-[![GitHub Forks](https://img.shields.io/github/forks/lokus-ai/lokus?style=for-the-badge&logo=github&color=blue)](https://github.com/lokus-ai/lokus/network/members)
-[![GitHub Issues](https://img.shields.io/github/issues/lokus-ai/lokus?style=for-the-badge&logo=github&color=red)](https://github.com/lokus-ai/lokus/issues)
-[![License: MIT](https://img.shields.io/badge/License-MIT-yellow.svg?style=for-the-badge)](https://opensource.org/licenses/MIT)
-
-[![Downloads](https://img.shields.io/github/downloads/lokus-ai/lokus/total?style=flat-square&logo=github&color=brightgreen)](https://github.com/lokus-ai/lokus/releases)
-[![Latest Release](https://img.shields.io/github/v/release/lokus-ai/lokus?style=flat-square&logo=github)](https://github.com/lokus-ai/lokus/releases/latest)
-[![PRs Welcome](https://img.shields.io/badge/PRs-welcome-brightgreen.svg?style=flat-square)](CONTRIBUTING.md)
-[![Discord](https://img.shields.io/badge/Discord-Join%20Us-7289DA?style=flat-square&logo=discord&logoColor=white)](https://discord.gg/lokus)
-
-[Quick Start](#quick-start) • [Features](#what-makes-it-different) • [Screenshots](#screenshots) • [Roadmap](#roadmap) • [Contributing](#contributing)
-=======
 
 # Lokus
 
@@ -34,43 +14,14 @@
 [![Discord](https://img.shields.io/badge/Discord-Join%20Us-7289DA?logo=discord&logoColor=white)](https://discord.gg/lokus)
 
 [🚀 Quick Start](#-quick-start) • [✨ Features](#-features) • [📸 Screenshots](#-screenshots) • [🗺️ Roadmap](#️-roadmap) • [🤝 Contributing](#-contributing)
->>>>>>> ef2f1aba
 
 </div>
 
 ---
 
-<<<<<<< HEAD
-## Why I Built This
-
-I used Obsidian for 2 years. It's great, but I kept hitting the same frustrations:
-
-- Need database views? Install Dataview plugin
-- Want better graphs? Install another plugin
-- Canvas mode? Yet another plugin
-- Sync costs $10/month (or configure Syncthing manually)
-- Graph view works, but it's pretty basic
-- 100MB+ download size
-
-After installing my 15th plugin, I thought: why isn't this stuff just built-in?
-
-So I spent 6 months building Lokus. Same philosophy (local markdown files, privacy-first), but with the features you actually want included from day one.
-
-## What Makes It Different
-
-Here's what you get without installing any plugins:
-
-### The Basics (That Should Be Built-In)
-
-<div align="center">
-
-![Rich Markdown Editor](assets/screenshots/screenshot-1.png)
-*Clean, distraction-free markdown editor with live preview*
-=======
 ## 🎯 Why Lokus?
 
 Built by an Obsidian user who got tired of plugin dependencies. Lokus gives you **everything you need out of the box**:
->>>>>>> ef2f1aba
 
 | Obsidian | Lokus |
 |----------|-------|
@@ -81,25 +32,8 @@
 | ⚡ ~100MB download | ⚡ ~10MB download |
 | 🐌 Electron-based | 🚀 Rust-powered (Tauri) |
 
-**Rich Markdown Editor**
-- Everything you'd expect: headings, lists, tables, code blocks
-- LaTeX math rendering: `$x^2$` for inline, `$$E=mc^2$$` for blocks
-- Syntax highlighting for 100+ languages
-- Real-time preview
-- No clutter - just your notes
-
-<<<<<<< HEAD
-**Wiki Links**
-- Type `[[` and autocomplete pops up
-- Bidirectional linking works like you'd expect
-- Backlinks panel shows what links to current note
-- Navigate your knowledge like a web
-
-<div align="center">
-
-![Knowledge Graph](assets/screenshots/screenshot-2.png)
-*3D graph view - see how your notes connect*
-=======
+---
+
 ## 📸 Screenshots
 
 <div align="center">
@@ -109,167 +43,10 @@
 
 ### 🕸️ 3D Knowledge Graph Visualization
 ![Graph View](assets/screenshots/screenshot-2.png)
->>>>>>> ef2f1aba
 
 ### 📊 Bases - Notion-like Database Views
 ![Bases Database](assets/screenshots/screenshot-3.png)
 
-<<<<<<< HEAD
-**Knowledge Graph**
-- Both 2D and 3D views (toggle with one click)
-- Actually interactive - click nodes to jump to notes
-- Filter by tags
-- Shows link strength visually
-- Zoom, rotate, explore your knowledge spatially
-
----
-
-### The Good Stuff (That's Actually Built-In)
-
-<div align="center">
-
-![Database Views](assets/screenshots/screenshot-3.png)
-*Notion-like database views for your markdown files*
-
-</div>
-
-**Database Views (Bases)**
-- Think Notion, but for your local markdown files
-- Create table views of your notes
-- Sort, filter, group by properties
-- Add custom metadata without touching frontmatter
-- Multiple views per base (table, gallery, calendar coming soon)
-- Automatically creates an "All Notes" base when you first open a workspace
-- See all your notes at a glance, organize however you want
-
-**Canvas Mode**
-- Infinite whiteboard for visual thinking
-- Drag files onto it
-- Draw connections between ideas
-- No plugin needed
-- Perfect for brainstorming and planning
-
-**Kanban Boards**
-- Built-in task management
-- Drag and drop between columns
-- Markdown-based (can edit in any text editor)
-- Track projects without leaving your notes
-
-**Gmail Integration**
-- Import emails as markdown notes
-- Send emails from notes (write in markdown, send as formatted email)
-- Keep attachments with notes
-- Track email threads
-- Never lose important email context
-
-### Performance Stuff
-
-**Why It's Fast**
-- Built with Rust (Tauri framework) instead of Electron
-- ~10MB download vs Obsidian's ~100MB
-- Starts in under a second
-- Full-text search is instant (powered by Rust)
-
-**Local-First**
-- Everything stays on your computer
-- Use your own cloud storage for sync (Dropbox, Google Drive, iCloud, Syncthing - whatever you want)
-- No vendor lock-in
-- Your files are just markdown
-
-### Customization
-
-**Themes**
-- Built-in theme editor with live preview
-- Dark/light mode
-- Custom color schemes
-- Change fonts, spacing, colors - everything
-
-**Plugin System**
-- VS Code-style extension API
-- Hot reload during development
-- Add custom commands and shortcuts
-- Create custom markdown syntax
-
----
-
-## More Screenshots
-
-<div align="center">
-
-### Interactive Graph Navigation
-![Graph View 2](assets/screenshots/screenshot-4.png)
-*Click and drag to explore - every node is a note you can open*
-
-### Advanced Markdown Features
-![Markdown Editing](assets/screenshots/screenshot-5.png)
-*Math equations, code blocks, tables - everything renders beautifully*
-
-</div>
-
----
-
-## Quick Start
-
-### Download
-
-**macOS** (Apple Silicon & Intel)
-- Download the latest `.dmg` from [releases](https://github.com/lokus-ai/lokus/releases)
-- Drag to Applications folder
-- First time: Right-click → Open (to bypass Gatekeeper)
-
-**Windows**
-- Download the installer from [releases](https://github.com/lokus-ai/lokus/releases)
-- Run the installer
-- Note: Windows Defender might complain (code isn't signed yet - working on it)
-- Portable version also available if you prefer
-
-**Linux**
-- Download the `.AppImage` from [releases](https://github.com/lokus-ai/lokus/releases)
-- Make it executable: `chmod +x lokus.AppImage`
-- Run it: `./lokus.AppImage`
-- Flatpak coming soon
-
-### Build from Source
-
-Need Node.js 18+ and Rust installed.
-
-```bash
-git clone https://github.com/lokus-ai/lokus.git
-cd lokus
-npm install
-npm run tauri dev
-```
-
-For production build:
-```bash
-npm run tauri build
-```
-
----
-
-## Comparison with Obsidian
-
-Look, Obsidian is great. This isn't meant to replace it for everyone. But here's how they differ:
-
-| Feature | Obsidian | Lokus |
-|---------|----------|-------|
-| Database views | Need Dataview plugin | Built-in |
-| Canvas mode | Need Excalidraw plugin | Built-in |
-| Graph view | 2D only | 2D and 3D |
-| Kanban boards | Need plugin | Built-in |
-| Sync | $10/month OR configure Syncthing | Use any cloud storage |
-| Download size | ~100MB | ~10MB |
-| Technology | Electron | Tauri (Rust) |
-| Plugin ecosystem | Huge (3000+) | Growing (new) |
-| Mobile apps | Yes | Coming in v1.1 |
-| Stability | Very stable | Stable, but newer |
-
-**Should you switch?**
-- If you're happy with Obsidian: probably not
-- If you're tired of plugin management: try Lokus
-- If you want built-in database views: try Lokus
-- If you need mobile apps right now: stick with Obsidian (for now)
-=======
 ### 🎨 Interactive Graph Navigation
 ![Graph View 2](assets/screenshots/screenshot-4.png)
 
@@ -428,169 +205,21 @@
 | **Math** | KaTeX |
 | **Testing** | Vitest (unit), Playwright (E2E) |
 | **Build** | Vite, Cargo |
->>>>>>> ef2f1aba
-
----
-
-## Roadmap
-
-### What's Working Now (v1.0)
-- Rich markdown editor
-- Wiki links and backlinks
-- 2D/3D knowledge graph
-- Database views (Bases)
-- Canvas mode
-- Kanban boards
-- Gmail integration
-- Theme customization
-- Plugin system
-- Full-text search
-
-### Coming Soon (v1.1 - Next 2-3 Months)
-- Mobile apps (iOS and Android)
-- Calendar view for Bases
-- Improved Kanban boards
-- PDF annotations
-- Vim mode
-- Frontmatter support in Bases
-- Better graph performance
-
-### Future Plans (v1.2+)
-- End-to-end encryption
-- Browser extension for web clipping
-- Collaboration features (maybe - needs thought)
-- AI-powered search
-- Template marketplace
-- Multi-vault support
-
-### Community Requests
-Things people have asked for:
-- Portable Windows version (working on it)
-- Flatpak distribution (planned)
-- Obsidian plugin compatibility layer (investigating)
-- Export to PDF/DOCX (planned)
-
-Want to vote on features or suggest new ones? Check out the [discussions](https://github.com/lokus-ai/lokus/discussions).
-
-<<<<<<< HEAD
----
-
-## Tech Stack
-
-**Frontend**
-- React 19 for the UI
-- TipTap for the editor (it's really good)
-- Tailwind CSS for styling
-- react-force-graph for the graph views
-
-**Backend**
-- Tauri 2.0 (Rust)
-- Tokio for async operations
-- File-based storage (plain JSON and markdown files)
-
-**Testing**
-- Vitest for unit tests
-- Playwright for end-to-end tests
-
-**Math & Graphs**
-- KaTeX for LaTeX rendering
-- Three.js for 3D graphs
-
----
-
-## Documentation
-
-- [Installation Guide](INSTALLATION.md) - Detailed setup instructions
-- [Contributing Guide](CONTRIBUTING.md) - How to contribute
-- [Platform Guide](docs/PLATFORM_GUIDE.md) - Platform-specific info
-- [Build Guide](docs/BUILD_GUIDE.md) - Building from source
-- [Plugin API](docs/PLUGIN_API.md) - Creating plugins
-
----
-
-## Contributing
-
-I'd love your help! Whether that's:
-
-- Reporting bugs
-- Suggesting features
-- Writing documentation
-- Fixing bugs
-- Adding features
-- Creating themes
-- Building plugins
-
-To contribute code:
-1. Fork the repo
-2. Create a branch: `git checkout -b my-feature`
-3. Make your changes
-4. Test everything
-5. Push and open a PR
-
-Check [CONTRIBUTING.md](CONTRIBUTING.md) for more details.
-
-=======
+
+---
+
+## 📖 Documentation
+
 - 📚 [**User Guide**](https://docs.lokus.ai) - Learn how to use Lokus
 - 🔧 [**Installation Guide**](INSTALLATION.md) - Platform-specific setup
 - 💻 [**Developer Guide**](CONTRIBUTING.md) - Build and contribute
 - 🔌 [**Plugin API**](docs/PLUGIN_API.md) - Create extensions
 - 🎨 [**Theme Guide**](docs/THEMES.md) - Customize appearance
 
->>>>>>> ef2f1aba
----
-
-## Project Stats
-
-<<<<<<< HEAD
-<div align="center">
-
-### Real-time GitHub Stats
-
-<a href="https://github.com/lokus-ai/lokus/stargazers">
-  <img src="https://img.shields.io/github/stars/lokus-ai/lokus?style=for-the-badge&logo=github&label=Stars&color=yellow" alt="GitHub stars">
-</a>
-<a href="https://github.com/lokus-ai/lokus/network/members">
-  <img src="https://img.shields.io/github/forks/lokus-ai/lokus?style=for-the-badge&logo=github&label=Forks&color=blue" alt="GitHub forks">
-</a>
-<a href="https://github.com/lokus-ai/lokus/watchers">
-  <img src="https://img.shields.io/github/watchers/lokus-ai/lokus?style=for-the-badge&logo=github&label=Watchers&color=green" alt="GitHub watchers">
-</a>
-
-<br/>
-
-<a href="https://github.com/lokus-ai/lokus/releases">
-  <img src="https://img.shields.io/github/downloads/lokus-ai/lokus/total?style=for-the-badge&logo=github&label=Downloads&color=brightgreen" alt="Total downloads">
-</a>
-<a href="https://github.com/lokus-ai/lokus/graphs/contributors">
-  <img src="https://img.shields.io/github/contributors/lokus-ai/lokus?style=for-the-badge&logo=github&label=Contributors&color=orange" alt="Contributors">
-</a>
-<a href="https://github.com/lokus-ai/lokus/graphs/commit-activity">
-  <img src="https://img.shields.io/github/commit-activity/m/lokus-ai/lokus?style=for-the-badge&logo=github&label=Commits&color=purple" alt="Commit activity">
-</a>
-
-<br/>
-
-### Growth Over Time
-
-[![Star History Chart](https://api.star-history.com/svg?repos=lokus-ai/lokus&type=Timeline)](https://star-history.com/#lokus-ai/lokus&Timeline)
-
-*Stats update every ~5 minutes*
-
-</div>
-
----
-
-## FAQ
-
-**Q: Will my Obsidian vault work in Lokus?**
-A: Yes! Lokus uses standard markdown files. Just point it at your existing Obsidian vault folder and everything should work. Your files won't be modified in any way that breaks Obsidian compatibility.
-
-**Q: What about my Obsidian plugins?**
-A: They won't work directly. But the most popular ones (Dataview, Canvas, Kanban) are built into Lokus. For others, we're working on a compatibility layer. You can also build equivalent plugins using our plugin API.
-
-**Q: How do I sync between devices?**
-A: Use any cloud storage service. Put your vault folder in Dropbox, Google Drive, iCloud Drive, or use Syncthing for more control. No proprietary sync needed.
-=======
+---
+
+## 🤝 Contributing
+
 We love contributions! Whether it's:
 
 - 🐛 **Bug reports** - Help us squash bugs
@@ -639,55 +268,9 @@
 A: Coming in v1.1! iOS and Android in development.
 
 ---
->>>>>>> ef2f1aba
-
-**Q: Is it stable enough for daily use?**
-A: I use it daily. That said, it's newer than Obsidian (6 months vs 5+ years). Make backups. Use version control if you want extra safety.
-
-<<<<<<< HEAD
-**Q: When will mobile apps be ready?**
-A: iOS and Android apps are in development. Target: 2-3 months. They're taking longer than expected because I want them to be actually good, not just a webview wrapper.
-
-**Q: Why not just contribute to Obsidian?**
-A: Obsidian isn't open source. I wanted something the community could modify, fork, and improve together.
-
-**Q: Can I use this for my novel/thesis/work?**
-A: Yes, but make backups. It's stable, but it's still relatively new software.
-
-**Q: How do I migrate from Notion/Evernote/etc?**
-A: Export to markdown, put files in a folder, point Lokus at it. That's it. There's no import process because it just works with regular markdown files.
-
----
-
-## Known Issues
-
-- Windows Defender flags the installer (code isn't signed yet - costs $400/year)
-- Graph can get slow with 1000+ notes (working on it)
-- Some keyboard shortcuts conflict with system shortcuts on Windows (mostly fixed)
-- Bases doesn't support all frontmatter formats yet
-
-See [open issues](https://github.com/lokus-ai/lokus/issues) for the full list.
-
----
-
-## License
-
-MIT License - see [LICENSE](LICENSE) file.
-
-Free to use, modify, and distribute. Commercial use is fine. Just keep the license notice.
-
----
-
-## Acknowledgments
-
-Built with help from:
-- [Obsidian](https://obsidian.md/) for the inspiration and proving local-first can work
-- [Notion](https://notion.so/) for showing how good database views can be
-- [TipTap](https://tiptap.dev/) for the excellent editor framework
-- [Tauri](https://tauri.app/) for making it possible to build small, fast desktop apps
-- [KaTeX](https://katex.org/) for beautiful math rendering
-- Everyone who's contributed, reported bugs, or suggested features
-=======
+
+## 📄 License
+
 Licensed under the [MIT License](LICENSE). Free to use, modify, and distribute.
 
 ---
@@ -700,24 +283,15 @@
 - [TipTap](https://tiptap.dev/) - For the amazing editor framework
 - [Tauri](https://tauri.app/) - For making desktop apps lightweight
 - [KaTeX](https://katex.org/) - For beautiful math rendering
->>>>>>> ef2f1aba
 
 ---
 
 <div align="center">
 
-<<<<<<< HEAD
-### Built by someone who loves note-taking
-
-[⭐ Star this repo](https://github.com/lokus-ai/lokus) • [🐛 Report Bug](https://github.com/lokus-ai/lokus/issues) • [💡 Request Feature](https://github.com/lokus-ai/lokus/discussions) • [💬 Discord](https://discord.gg/lokus)
-
-**If this helps you, star it! More stars = more motivation to keep building**
-=======
 ### **Made with ❤️ by developers who love note-taking**
 
 [⭐ Star this repo](https://github.com/lokus-ai/lokus) • [🐛 Report Bug](https://github.com/lokus-ai/lokus/issues) • [💡 Request Feature](https://github.com/lokus-ai/lokus/discussions) • [💬 Join Discord](https://discord.gg/lokus)
 
 **Don't forget to star the repo if you find it useful! ⭐**
->>>>>>> ef2f1aba
 
 </div>