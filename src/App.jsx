--- conflicted
+++ resolved
@@ -7,11 +7,8 @@
 import { registerGlobalShortcuts, unregisterGlobalShortcuts } from "./core/shortcuts/registry.js";
 import { PluginProvider } from "./hooks/usePlugins.jsx";
 import { AuthProvider } from "./core/auth/AuthContext.jsx";
-<<<<<<< HEAD
 import platformService from "./services/platform/PlatformService.js";
-=======
 import { GmailProvider } from "./contexts/GmailContext.jsx";
->>>>>>> 1ace39fe
 // Import workspace manager to expose developer utilities
 import "./core/workspace/manager.js";
 // Import MCP client for stdio-based connections
@@ -87,17 +84,6 @@
 
   return (
     <AuthProvider>
-<<<<<<< HEAD
-      <PluginProvider>
-        {isPrefsWindow ? (
-          <Preferences />
-        ) : activePath ? (
-          <Workspace initialPath={activePath} />
-        ) : (
-          <Launcher />
-        )}
-      </PluginProvider>
-=======
       <GmailProvider>
         <PluginProvider>
           {isPrefsWindow ? (
@@ -109,7 +95,6 @@
           )}
         </PluginProvider>
       </GmailProvider>
->>>>>>> 1ace39fe
     </AuthProvider>
   );
 }
