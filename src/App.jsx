--- conflicted
+++ resolved
@@ -160,7 +160,6 @@
       )}
 
       <div className="app-content">
-<<<<<<< HEAD
         <ToastProvider>
           <AuthProvider>
             <PluginProvider>
@@ -177,7 +176,6 @@
           </AuthProvider>
           <UpdateChecker />
         </ToastProvider>
-=======
         <AuthProvider>
           <PluginProvider>
             <Suspense fallback={<LoadingFallback />}>
@@ -194,7 +192,6 @@
         <UpdateChecker />
         <RemoteAnnouncement />
         <Toaster />
->>>>>>> 9160baf6
       </div>
     </div>
   );
