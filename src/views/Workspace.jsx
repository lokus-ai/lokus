import { useEffect, useRef, useState, useCallback } from "react";
import { listen } from "@tauri-apps/api/event";
import { invoke } from "@tauri-apps/api/core";
<<<<<<< HEAD
import { confirm } from "@tauri-apps/plugin-dialog";
import {
  DndContext,
  DragOverlay,
  useDraggable,
  useDroppable,
  useSensor,
  useSensors,
  PointerSensor,
} from "@dnd-kit/core";
=======
import { confirm, save } from "@tauri-apps/plugin-dialog";
import { DndContext, DragOverlay, useDraggable, useDroppable, useSensor, useSensors, PointerSensor } from "@dnd-kit/core";
>>>>>>> 99b1ab5b
import { DraggableTab } from "./DraggableTab";
import {
  Menu,
  FilePlus2,
  FolderPlus,
  Search,
  LayoutGrid,
  FolderMinus,
  Puzzle,
  FolderOpen,
  FilePlus,
  Layers,
  Package,
  Network,
  Mail,
  Folder,
  FileText,
  File,
  Image,
  Code,
  Settings,
  FileIcon,
  FolderOpen as FolderOpenIcon,
} from "lucide-react";
import LokusLogo from "../components/LokusLogo.jsx";
import { ProfessionalGraphView } from "./ProfessionalGraphView.jsx";
import Editor from "../editor";
import StatusBar from "../components/StatusBar.jsx";
import ConnectionStatus from "../components/ConnectionStatus.jsx";
import Canvas from "./Canvas.jsx";
import { GraphDataProcessor } from "../core/graph/GraphDataProcessor.js";
import { GraphEngine } from "../core/graph/GraphEngine.js";
import FileContextMenu from "../components/FileContextMenu.jsx";
import {
  ContextMenu,
  ContextMenuTrigger,
  ContextMenuContent,
  ContextMenuItem,
  ContextMenuSeparator,
} from "../components/ui/context-menu.jsx";
import {
  getActiveShortcuts,
  formatAccelerator,
} from "../core/shortcuts/registry.js";
import CommandPalette from "../components/CommandPalette.jsx";
import InFileSearch from "../components/InFileSearch.jsx";
import SearchPanel from "../components/SearchPanel.jsx";
import ShortcutHelpModal from "../components/ShortcutHelpModal.jsx";
import GlobalContextMenu from "../components/GlobalContextMenu.jsx";
import MiniKanban from "../components/MiniKanban.jsx";
import { WorkspaceManager } from "../core/workspace/manager.js";
import FullKanban from "../components/FullKanban.jsx";
import PluginSettings from "./PluginSettings.jsx";
import PluginDetail from "./PluginDetail.jsx";
import { canvasManager } from "../core/canvas/manager.js";
import TemplatePicker from "../components/TemplatePicker.jsx";
import { getMarkdownCompiler } from "../core/markdown/compiler.js";
import CreateTemplate from "../components/CreateTemplate.jsx";
import {
  PanelManager,
  PanelRegion,
  usePanelManager,
} from "../plugins/ui/PanelManager.jsx";
import { PANEL_POSITIONS } from "../plugins/api/UIAPI.js";
import SplitEditor from "../components/SplitEditor/SplitEditor.jsx";
import { getFilename, getBasename } from "../utils/pathUtils.js";
import platformService from "../services/platform/PlatformService.js";
import Gmail from "./Gmail.jsx";
import { gmailAuth, gmailEmails } from "../services/gmail.js";

// File type detection utility
function getFileIcon(fileName, isDirectory, isExpanded = false) {
  if (isDirectory) {
    return isExpanded ? (
      <FolderOpenIcon className="text-blue-500" />
    ) : (
      <Folder className="text-blue-500" />
    );
  }

  const extension = fileName.split(".").pop()?.toLowerCase();
  switch (extension) {
    case "md":
      return <FileText className="text-blue-500" />;
    case "txt":
      return <File className="text-gray-500" />;
    case "png":
    case "jpg":
    case "jpeg":
    case "gif":
    case "svg":
    case "webp":
      return <Image className="text-green-500" />;
    case "pdf":
      return <File className="text-red-500" />;
    case "json":
    case "yaml":
    case "yml":
    case "toml":
      return <Settings className="text-orange-500" />;
    case "js":
    case "jsx":
    case "ts":
    case "tsx":
    case "py":
    case "rs":
    case "java":
    case "cpp":
    case "c":
    case "cs":
    case "php":
    case "rb":
    case "go":
    case "swift":
    case "kt":
      return <Code className="text-purple-500" />;
    case "css":
    case "scss":
    case "sass":
    case "less":
      return <File className="text-pink-500" />;
    case "html":
    case "htm":
      return <File className="text-orange-600" />;
    case "xml":
      return <File className="text-yellow-600" />;
    case "zip":
    case "rar":
    case "7z":
    case "tar":
    case "gz":
      return <Package className="text-gray-600" />;
    default:
      return <FileIcon className="text-gray-400" />;
  }
}

const MAX_OPEN_TABS = 10;

// --- Reusable Icon Component ---
const Icon = ({ path, className = "w-5 h-5" }) => (
  <svg
    xmlns="http://www.w3.org/2000/svg"
    fill="none"
    viewBox="0 0 24 24"
    strokeWidth={1.5}
    stroke="currentColor"
    className={className}
  >
    <path strokeLinecap="round" strokeLinejoin="round" d={path} />
  </svg>
);

// --- Draggable Column Hook ---
function useDragColumns({
  minLeft = 220,
  maxLeft = 500,
  minRight = 220,
  maxRight = 500,
}) {
  const [leftW, setLeftW] = useState(280);
  const [rightW, setRightW] = useState(280);
  const dragRef = useRef(null);

  const startLeftDrag = useCallback(
    (e) => {
      dragRef.current = {
        side: "left",
        startX: e.clientX,
        left0: leftW,
        right0: rightW,
      };

      function onMove(e) {
        const d = dragRef.current;
        if (!d) return;
        setLeftW(
          Math.min(maxLeft, Math.max(minLeft, d.left0 + (e.clientX - d.startX)))
        );
      }
      function onUp() {
        dragRef.current = null;
        document.removeEventListener("mousemove", onMove);
        document.removeEventListener("mouseup", onUp);
      }

      document.addEventListener("mousemove", onMove);
      document.addEventListener("mouseup", onUp);
    },
    [leftW, rightW, maxLeft, minLeft]
  );

  const startRightDrag = useCallback(
    (e) => {
      dragRef.current = {
        side: "right",
        startX: e.clientX,
        left0: leftW,
        right0: rightW,
      };

      function onMove(e) {
        const d = dragRef.current;
        if (!d) return;
        setRightW(
          Math.min(
            maxRight,
            Math.max(minRight, d.right0 - (e.clientX - d.startX))
          )
        );
      }
      function onUp() {
        dragRef.current = null;
        document.removeEventListener("mousemove", onMove);
        document.removeEventListener("mouseup", onUp);
      }

      document.addEventListener("mousemove", onMove);
      document.addEventListener("mouseup", onUp);
    },
    [leftW, rightW, maxRight, minRight]
  );

  return { leftW, rightW, startLeftDrag, startRightDrag };
}

// --- New Folder Input ---
function NewFolderInput({ onConfirm, level }) {
  const [name, setName] = useState("");
  const inputRef = useRef(null);

  useEffect(() => {
    inputRef.current?.focus();
  }, []);

  const handleKeyDown = (e) => {
    if (e.key === "Enter") onConfirm(name);
    else if (e.key === "Escape") onConfirm(null);
  };

  return (
    <li
      style={{ paddingLeft: `${level * 1.25}rem` }}
      className="flex items-center gap-2 px-2 py-1"
    >
      <Icon
        path="M2.25 12.75V12A2.25 2.25 0 0 1 4.5 9.75h15A2.25 2.25 0 0 1 21.75 12v.75m-8.69-6.44-2.12-2.12a1.5 1.5 0 0 0-1.061-.44H4.5A2.25 2.25 0 0 0 2.25 6v12a2.25 2.25 0 0 0 2.25 2.25h15A2.25 2.25 0 0 0 21.75 18V9a2.25 2.25 0 0 0-2.25-2.25h-5.379a1.5 1.5 0 0 1-1.06-.44Z"
        className="w-4 h-4"
      />
      <input
        ref={inputRef}
        type="text"
        value={name}
        onChange={(e) => setName(e.target.value)}
        onKeyDown={handleKeyDown}
        onBlur={() => onConfirm(name)}
        className="bg-app-bg text-sm text-app-text outline-none w-full"
        placeholder="New folder..."
      />
    </li>
  );
}

// --- File Entry Component ---
function FileEntryComponent({
  entry,
  level,
  onFileClick,
  activeFile,
  expandedFolders,
  toggleFolder,
  onRefresh,
  keymap,
}) {
  const {
    attributes,
    listeners,
    setNodeRef: draggableRef,
    isDragging,
  } = useDraggable({
    id: entry.path,
    data: { type: "file-entry", entry },
  });

  const { setNodeRef: droppableRef, isOver } = useDroppable({
    id: entry.path,
    data: { type: "folder-drop-target", entry },
    disabled: !entry.is_directory,
  });

  const isExpanded = expandedFolders.has(entry.path);
  const isDropTarget = isOver && entry.is_directory;

  const handleClick = () => {
    if (entry.is_directory) {
      toggleFolder(entry.path);
    } else {
      onFileClick(entry);
    }
  };

  const baseClasses = "obsidian-file-item";
  const stateClasses = activeFile === entry.path ? "active" : "";
  const dropTargetClasses = isDropTarget
    ? "bg-app-accent/30 ring-2 ring-app-accent"
    : "";
  const draggingClasses = isDragging ? "opacity-50" : "";

  const onRename = async () => {
    const newName = window.prompt("Rename to:", entry.name);
    if (!newName || newName.trim() === entry.name) return;
    try {
      await invoke("rename_file", {
        path: entry.path,
        newName: newName.trim(),
      });
      onRefresh && onRefresh();
    } catch (e) {}
  };

  const onCreateFileHere = async () => {
    try {
      const base = entry.is_directory
        ? entry.path
        : entry.path.split("/").slice(0, -1).join("/");
      const name = "Untitled.md";
      await invoke("write_file_content", {
        path: `${base}/${name}`,
        content: "",
      });
      onRefresh && onRefresh();
    } catch (e) {}
  };

  const onCreateFolderHere = async () => {
    const name = window.prompt("New folder name:");
    if (!name) return;
    try {
      const base = entry.is_directory
        ? entry.path
        : entry.path.split("/").slice(0, -1).join("/");
      await invoke("create_folder_in_workspace", { workspacePath: base, name });
      onRefresh && onRefresh();
    } catch (e) {}
  };

  const handleFileContextAction = async (action, data) => {
    const { file } = data;

    switch (action) {
      case "open":
        onFileClick(file);
        break;
      case "openToSide":
        // TODO: Implement open to side functionality
        break;
      case "openWith":
        // TODO: Implement open with functionality
        break;
      case "revealInFinder":
        try {
          await invoke("platform_reveal_in_file_manager", { path: file.path });
        } catch (e) {
          console.error("Failed to reveal in file manager:", e);
        }
        break;
      case "openInTerminal":
        try {
          const terminalPath = file.is_directory
            ? file.path
            : file.path.split("/").slice(0, -1).join("/");
          await invoke("platform_open_terminal", { path: terminalPath });
        } catch (e) {
          console.error("Failed to open terminal:", e);
        }
        break;
      case "cut":
        // TODO: Implement cut functionality
        break;
      case "copy":
        // TODO: Implement copy functionality
        break;
      case "copyPath":
        try {
          await navigator.clipboard.writeText(file.path);
        } catch (e) {}
        break;
      case "copyRelativePath":
        try {
          // TODO: Calculate relative path from workspace root
          const relativePath = file.path; // Simplified for now
          await navigator.clipboard.writeText(relativePath);
        } catch (e) {}
        break;
      case "rename":
        onRename();
        break;
      case "delete":
        try {
          const confirmed = await confirm(
            `Are you sure you want to delete "${file.name}"?`
          );
          if (confirmed) {
            await invoke("delete_file", { path: file.path });
            onRefresh && onRefresh();
          }
        } catch (e) {}
        break;
      case "selectForCompare":
        // TODO: Implement select for compare
        break;
      case "shareEmail":
      case "shareSlack":
      case "shareTeams":
        // TODO: Implement sharing functionality
        break;
      default:
    }
  };

  return (
    <li style={{ paddingLeft: `${level * 1.25}rem` }}>
      <div ref={droppableRef} className="rounded">
        <div ref={draggableRef} className="flex items-center">
          <FileContextMenu
            file={{ ...entry, type: entry.is_directory ? "folder" : "file" }}
            onAction={handleFileContextAction}
          >
            <button
              {...listeners}
              {...attributes}
              onClick={handleClick}
              className={`${baseClasses} ${stateClasses} ${dropTargetClasses} ${draggingClasses}`}
            >
              <div className="obsidian-file-icon">
                {getFileIcon(entry.name, entry.is_directory, isExpanded)}
              </div>
              <span className="truncate">{entry.name}</span>
            </button>
          </FileContextMenu>
        </div>
      </div>
      {isExpanded && (
        <ul className="space-y-1 mt-1">
          {entry.children?.map((child) => (
            <FileEntryComponent
              key={child.path}
              entry={child}
              level={level + 1}
              onFileClick={onFileClick}
              activeFile={activeFile}
              expandedFolders={expandedFolders}
              toggleFolder={toggleFolder}
              onRefresh={onRefresh}
              keymap={keymap}
            />
          ))}
        </ul>
      )}
    </li>
  );
}

// --- File Tree View Component ---
function FileTreeView({
  entries,
  onFileClick,
  activeFile,
  onRefresh,
  expandedFolders,
  toggleFolder,
  isCreating,
  onCreateConfirm,
  keymap,
}) {
  const sensors = useSensors(
    useSensor(PointerSensor, {
      activationConstraint: {
        distance: 10,
      },
    })
  );

  const handleDragEnd = async (event) => {
    const { over, active } = event;
    if (!over || !active) return;

    const sourceEntry = active.data.current?.entry;
    const targetEntry = over.data.current?.entry;

    if (
      !sourceEntry ||
      !targetEntry ||
      !targetEntry.is_directory ||
      sourceEntry.path === targetEntry.path
    ) {
      return;
    }

    try {
      await invoke("move_file", {
        sourcePath: sourceEntry.path,
        destinationDir: targetEntry.path,
      });
      onRefresh();
    } catch (error) {}
  };

  return (
    <DndContext sensors={sensors} onDragEnd={handleDragEnd}>
      <ul className="space-y-1">
        {isCreating && <NewFolderInput onConfirm={onCreateConfirm} level={0} />}
        {entries.map((entry) => (
          <FileEntryComponent
            key={entry.path}
            entry={entry}
            level={0}
            onFileClick={onFileClick}
            activeFile={activeFile}
            expandedFolders={expandedFolders}
            toggleFolder={toggleFolder}
            onRefresh={onRefresh}
            keymap={keymap}
          />
        ))}
      </ul>
    </DndContext>
  );
}

// --- Tab Bar Component ---
function TabBar({
  tabs,
  activeTab,
  onTabClick,
  onTabClose,
  unsavedChanges,
  onDragEnd,
  onNewTab,
  onSplitDragStart,
  onSplitDragEnd,
  useSplitView,
  onToggleSplitView,
  splitDirection,
  onToggleSplitDirection,
  syncScrolling,
  onToggleSyncScrolling,
  onResetPaneSize,
  isLeftPane = true,
}) {
  const [activeId, setActiveId] = useState(null);
  const [draggedTab, setDraggedTab] = useState(null);

  const sensors = useSensors(
    useSensor(PointerSensor, {
      activationConstraint: {
        distance: 10,
      },
    })
  );

  const handleDragStart = (event) => {
    const { active } = event;
    setActiveId(active.id);
    const tab = tabs.find((t) => t.path === active.id);
    setDraggedTab(tab);
    onSplitDragStart?.(tab);
  };

  const handleDragEnd = (event) => {
    setActiveId(null);
    setDraggedTab(null);
    onSplitDragEnd?.(draggedTab);
    onDragEnd(event);
  };

  return (
    <DndContext
      sensors={sensors}
      onDragStart={handleDragStart}
      onDragEnd={handleDragEnd}
    >
      <div className="h-12 shrink-0 flex items-end bg-app-panel border-b border-app-border px-0">
        <div className="flex-1 flex items-center overflow-x-auto no-scrollbar">
          {tabs.map((tab) => (
            <DraggableTab
              key={tab.path}
              tab={tab}
              isActive={activeTab === tab.path}
              isUnsaved={unsavedChanges.has(tab.path)}
              onTabClick={onTabClick}
              onTabClose={onTabClose}
              onSplitDragStart={onSplitDragStart}
              onSplitDragEnd={onSplitDragEnd}
            />
          ))}
        </div>
        <div className="flex items-center gap-1">
          <button
            onClick={onToggleSplitView}
            title={useSplitView ? "Exit split view" : "Enter split view"}
            className={`obsidian-button icon-only mb-1 ${useSplitView ? "active" : ""}`}
          >
            <svg
              xmlns="http://www.w3.org/2000/svg"
              fill="none"
              viewBox="0 0 24 24"
              strokeWidth={1.5}
              stroke="currentColor"
              className="w-4 h-4"
            >
              <path
                strokeLinecap="round"
                strokeLinejoin="round"
                d="M3.75 6A2.25 2.25 0 016 3.75h2.25A2.25 2.25 0 0110.5 6v2.25a2.25 2.25 0 01-2.25 2.25H6a2.25 2.25 0 01-2.25-2.25V6zM3.75 15.75A2.25 2.25 0 016 13.5h2.25a2.25 2.25 0 012.25 2.25V18a2.25 2.25 0 01-2.25 2.25H6A2.25 2.25 0 013.75 18v-2.25zM13.5 6a2.25 2.25 0 012.25-2.25H18A2.25 2.25 0 0120.25 6v2.25A2.25 2.25 0 0118 10.5h-2.25a2.25 2.25 0 01-2.25-2.25V6zM13.5 15.75a2.25 2.25 0 012.25-2.25H18a2.25 2.25 0 012.25 2.25V18A2.25 2.25 0 0118 20.25h-2.25A2.25 2.25 0 0113.5 18v-2.25z"
              />
            </svg>
          </button>

          {/* Split direction toggle - only show in split view and on left pane */}
          {useSplitView && isLeftPane && (
            <>
              <button
                onClick={onToggleSplitDirection}
                title={`Switch to ${splitDirection === "vertical" ? "horizontal" : "vertical"} split`}
                className="obsidian-button icon-only mb-1"
              >
                {splitDirection === "vertical" ? (
                  <svg
                    xmlns="http://www.w3.org/2000/svg"
                    fill="none"
                    viewBox="0 0 24 24"
                    strokeWidth={1.5}
                    stroke="currentColor"
                    className="w-4 h-4"
                  >
                    <path
                      strokeLinecap="round"
                      strokeLinejoin="round"
                      d="M6 9l6-6 6 6"
                    />
                    <path
                      strokeLinecap="round"
                      strokeLinejoin="round"
                      d="M6 15l6 6 6-6"
                    />
                  </svg>
                ) : (
                  <svg
                    xmlns="http://www.w3.org/2000/svg"
                    fill="none"
                    viewBox="0 0 24 24"
                    strokeWidth={1.5}
                    stroke="currentColor"
                    className="w-4 h-4"
                  >
                    <path
                      strokeLinecap="round"
                      strokeLinejoin="round"
                      d="M9 6l-6 6 6 6"
                    />
                    <path
                      strokeLinecap="round"
                      strokeLinejoin="round"
                      d="M15 6l6 6-6 6"
                    />
                  </svg>
                )}
              </button>

              <button
                onClick={onResetPaneSize}
                title="Reset pane sizes (50/50)"
                className="obsidian-button icon-only mb-1"
              >
                <svg
                  xmlns="http://www.w3.org/2000/svg"
                  fill="none"
                  viewBox="0 0 24 24"
                  strokeWidth={1.5}
                  stroke="currentColor"
                  className="w-4 h-4"
                >
                  <path
                    strokeLinecap="round"
                    strokeLinejoin="round"
                    d="M16.023 9.348h4.992v-.001M2.985 19.644v-4.992m0 0h4.992m-4.993 0l3.181 3.183a8.25 8.25 0 0013.803-3.7M4.031 9.865a8.25 8.25 0 0113.803-3.7l3.181 3.182m0-4.991v4.99"
                  />
                </svg>
              </button>

              <button
                onClick={onToggleSyncScrolling}
                title={`${syncScrolling ? "Disable" : "Enable"} synchronized scrolling`}
                className={`obsidian-button icon-only mb-1 ${syncScrolling ? "active" : ""}`}
              >
                <svg
                  xmlns="http://www.w3.org/2000/svg"
                  fill="none"
                  viewBox="0 0 24 24"
                  strokeWidth={1.5}
                  stroke="currentColor"
                  className="w-4 h-4"
                >
                  <path
                    strokeLinecap="round"
                    strokeLinejoin="round"
                    d="M13.19 8.688a4.5 4.5 0 011.242 7.244l-4.5 4.5a4.5 4.5 0 01-6.364-6.364l1.757-1.757m13.35-.622l1.757-1.757a4.5 4.5 0 00-6.364-6.364l-4.5 4.5a4.5 4.5 0 001.242 7.244"
                  />
                </svg>
              </button>
            </>
          )}

          <button
            onClick={onNewTab}
            title={`New file (${platformService.getModifierSymbol()}+N)`}
            className="obsidian-button icon-only mb-1"
          >
            <svg
              xmlns="http://www.w3.org/2000/svg"
              fill="none"
              viewBox="0 0 24 24"
              strokeWidth={1.5}
              stroke="currentColor"
              className="w-4 h-4"
            >
              <path
                strokeLinecap="round"
                strokeLinejoin="round"
                d="M12 4.5v15m7.5-7.5h-15"
              />
            </svg>
          </button>
        </div>
      </div>

      <DragOverlay dropAnimation={null}>
        {activeId && draggedTab ? (
          <div
            className="dragging-tab-preview"
            style={{
              opacity: 0.9,
              transform: "rotate(-2deg)",
              zIndex: 99999,
            }}
          >
            <div className="flex items-center gap-2 px-3 py-1 bg-app-surface border border-app-border rounded-md shadow-lg">
              <svg
                className="w-4 h-4 text-app-muted"
                fill="currentColor"
                viewBox="0 0 20 20"
              >
                <path
                  fillRule="evenodd"
                  d="M4 4a2 2 0 012-2h4.586A2 2 0 0112 2.586L15.414 6A2 2 0 0116 7.414V16a2 2 0 01-2 2H6a2 2 0 01-2-2V4zm2 6a1 1 0 011-1h6a1 1 0 110 2H7a1 1 0 01-1-1zm1 3a1 1 0 100 2h6a1 1 0 100-2H7z"
                  clipRule="evenodd"
                />
              </svg>
              <span className="text-sm font-medium text-app-text">
                {draggedTab.name.replace(
                  /\.(md|txt|json|js|jsx|ts|tsx|py|html|css|canvas)$/,
                  ""
                ) || draggedTab.name}
              </span>
            </div>
          </div>
        ) : null}
      </DragOverlay>
    </DndContext>
  );
}

// --- Editor Drop Zone Component ---
function EditorDropZone({ children }) {
  const { setNodeRef, isOver } = useDroppable({
    id: "editor-drop-zone",
    data: { type: "editor-area" },
  });

  return (
    <div
      ref={setNodeRef}
      className={`relative w-full h-full ${isOver ? "bg-app-accent bg-opacity-10" : ""}`}
      style={{ position: "relative" }}
    >
      {children}
      {isOver && (
        <div className="absolute inset-4 border-2 border-dashed border-app-accent bg-app-accent bg-opacity-5 rounded-lg flex items-center justify-center pointer-events-none z-10">
          <div className="text-app-accent font-medium text-lg">
            Drop here to create split view
          </div>
        </div>
      )}
    </div>
  );
}

// --- Main Workspace Component ---
export default function Workspace({ initialPath = "" }) {
  // Debug: Alert to check if path is passed
  if (initialPath) {
    invoke("validate_workspace_path", { path: initialPath });
  }
  const [path, setPath] = useState(initialPath);
  const { leftW, rightW, startLeftDrag, startRightDrag } = useDragColumns({});
  const [showLeft, setShowLeft] = useState(true);
  const [showRight, setShowRight] = useState(false);
  const [showMiniKanban, setShowMiniKanban] = useState(false);
  const [refreshId, setRefreshId] = useState(0);

  const [fileTree, setFileTree] = useState([]);
  const [expandedFolders, setExpandedFolders] = useState(new Set());
  const [isCreatingFolder, setIsCreatingFolder] = useState(false);

  // Check if we're in test mode
  const isTestMode =
    new URLSearchParams(window.location.search).get("testMode") === "true";
  const [keymap, setKeymap] = useState({});

  const [openTabs, setOpenTabs] = useState([]);
  const [activeFile, setActiveFile] = useState(null);
  const [unsavedChanges, setUnsavedChanges] = useState(new Set());
  const [recentlyClosedTabs, setRecentlyClosedTabs] = useState([]);

  const [editorContent, setEditorContent] = useState("");
  const [editorTitle, setEditorTitle] = useState("");
  const [savedContent, setSavedContent] = useState("");
  const [showCommandPalette, setShowCommandPalette] = useState(false);
  const [showInFileSearch, setShowInFileSearch] = useState(false);
  const [showShortcutHelp, setShowShortcutHelp] = useState(false);
  const [contextMenu, setContextMenu] = useState({
    isOpen: false,
    position: { x: 0, y: 0 },
    targetElement: null,
    contextType: "default",
  });
  const [showTemplatePicker, setShowTemplatePicker] = useState(false);
  const [templatePickerData, setTemplatePickerData] = useState(null);
  const [showCreateTemplate, setShowCreateTemplate] = useState(false);
  const [createTemplateContent, setCreateTemplateContent] = useState("");
  const [showGlobalSearch, setShowGlobalSearch] = useState(false);
  const [showKanban, setShowKanban] = useState(false);
  const [showPlugins, setShowPlugins] = useState(false);
  const [showMarketplace, setShowMarketplace] = useState(false);
  const [showGmail, setShowGmail] = useState(false);
  // Graph view now opens as a tab instead of sidebar panel
  const [showGraphView, setShowGraphView] = useState(false);
  const [graphData, setGraphData] = useState(null);
  const [isLoadingGraph, setIsLoadingGraph] = useState(false);

  // Persistent GraphEngine instance that survives tab switches
  const persistentGraphEngineRef = useRef(null);

  // Graph data processor instance
  const graphProcessorRef = useRef(null);

  // Split editor state
  const [useSplitView, setUseSplitView] = useState(false);
  const [splitDirection, setSplitDirection] = useState("vertical"); // 'vertical' or 'horizontal'
  const [leftPaneSize, setLeftPaneSize] = useState(50); // percentage
  const [draggedTabForSplit, setDraggedTabForSplit] = useState(null);
  const [splitInitData, setSplitInitData] = useState(null);
  const [rightPaneFile, setRightPaneFile] = useState(null);
  const [rightPaneContent, setRightPaneContent] = useState("");
  const [rightPaneTitle, setRightPaneTitle] = useState("");
  const [syncScrolling, setSyncScrolling] = useState(false);

  // --- Refs for stable callbacks ---
  const stateRef = useRef({});
  const editorRef = useRef(null);
  const leftPaneScrollRef = useRef(null);
  const rightPaneScrollRef = useRef(null);
  stateRef.current = {
    activeFile,
    openTabs,
    unsavedChanges,
    editorContent,
    editorTitle,
    savedContent,
  };

  // Load session state on initial mount
  useEffect(() => {
    if (path) {
      invoke("load_session_state", { workspacePath: path }).then((session) => {
        if (session && session.open_tabs) {
          setExpandedFolders(new Set(session.expanded_folders || []));

          const tabsWithNames = session.open_tabs.map((p) => ({
            path: p,
            name: p.split("/").pop(),
          }));

          setOpenTabs(tabsWithNames);

          if (tabsWithNames.length > 0) {
            setActiveFile(tabsWithNames[0].path);
          }
        }
      });
    }
  }, [path]);

  // Load shortcuts map for hints and keep it fresh
  useEffect(() => {
    getActiveShortcuts()
      .then(setKeymap)
      .catch(() => {});
    let isTauri = false;
    try {
      isTauri = !!(window.__TAURI_INTERNALS__ || window.__TAURI_METADATA__);
    } catch {}
    if (isTauri) {
      const sub = listen("shortcuts:updated", async () => {
        const m = await getActiveShortcuts();
        setKeymap(m);
      });
      return () => {
        sub.then((un) => un());
      };
    } else {
      const onDom = async () => {
        setKeymap(await getActiveShortcuts());
      };
      window.addEventListener("shortcuts:updated", onDom);
      return () => window.removeEventListener("shortcuts:updated", onDom);
    }
  }, []);

  // Save session state on change (debounced)
  useEffect(() => {
    const saveTimeout = setTimeout(() => {
      if (path) {
        const tabPaths = openTabs.map((t) => t.path);
        const folderPaths = Array.from(expandedFolders);
        invoke("save_session_state", {
          workspacePath: path,
          openTabs: tabPaths,
          expandedFolders: folderPaths,
        });
      }
    }, 500);
    return () => clearTimeout(saveTimeout);
  }, [openTabs, expandedFolders, path]);

  // Fetch file tree
  useEffect(() => {
    if (path) {
      // Debug: Log to backend to see if this runs
      invoke("validate_workspace_path", { path })
        .then((valid) => {
          if (valid) {
            console.log("Path is valid, loading files...");
          }
        })
        .catch((err) => {
          console.error("Error validating path:", err);
        });

      try {
        window.__LOKUS_WORKSPACE_PATH__ = path;
      } catch {}
      invoke("read_workspace_files", { workspacePath: path })
        .then((files) => {
          const filterIgnored = (entries) => {
            const ignoredNames = [".lokus", ".DS_Store"];
            return entries
              .filter((entry) => !ignoredNames.includes(entry.name))
              .map((entry) => {
                if (entry.children) {
                  return { ...entry, children: filterIgnored(entry.children) };
                }
                return entry;
              });
          };
          const tree = filterIgnored(files);
          setFileTree(tree);
          // Build flat index for wiki suggestions
          const flat = [];
          const walk = (arr) => {
            for (const e of arr) {
              if (e.is_directory) {
                if (e.children) walk(e.children);
              } else flat.push({ title: e.name, path: e.path });
            }
          };
          walk(tree);
          try {
            window.__LOKUS_FILE_INDEX__ = flat;
          } catch {}
        })
        .catch((error) => {
          // Log to backend instead
          invoke("get_validated_workspace_path").then(() => {
            // Just trigger something to see the error in backend
          });
        });
    }
  }, [path, refreshId]);

  // Fetch content for active file
  useEffect(() => {
    if (activeFile) {
      try {
        window.__LOKUS_ACTIVE_FILE__ = activeFile;
      } catch {}
      const activeTab = openTabs.find((tab) => tab.path === activeFile);
      if (activeTab) {
        invoke("read_file_content", { path: activeFile })
          .then((content) => {
            // Process markdown content to ensure proper formatting
            const compiler = getMarkdownCompiler();
            let processedContent = content;

            // If this is a markdown file and the content looks like markdown, process it
            if (
              activeTab.name.endsWith(".md") &&
              compiler.isMarkdown(content)
            ) {
              console.log("[Workspace] Processing loaded markdown content");
              processedContent = compiler.compile(content);
            }

            setEditorContent(processedContent);
            // Extract just the filename from the tab name (in case it contains a path)
            const fileName = getFilename(activeTab.name);
            setEditorTitle(fileName.replace(/\.md$/, ""));
            setSavedContent(content); // Keep original content for saving
          })
          .catch(() => {});
      }
    } else {
      setEditorContent("");
      setEditorTitle("");
    }
  }, [activeFile]);

  useEffect(() => {
    const sub = listen("workspace:activate", (e) => {
      const newPath = String(e.payload || "");
      setPath(newPath);
      invoke("save_last_workspace", { path: newPath });
    });
    return () => {
      sub.then((un) => un());
    };
  }, []);

  // Open file events from editor (wiki link clicks)
  useEffect(() => {
    const openPath = (p) => {
      if (!p) return;
      setOpenTabs((prevTabs) => {
        const name = getFilename(p);
        const newTabs = prevTabs.filter((t) => t.path !== p);
        newTabs.unshift({ path: p, name });
        if (newTabs.length > MAX_OPEN_TABS) newTabs.pop();
        return newTabs;
      });
      setActiveFile(p);
    };

    let isTauri = false;
    try {
      isTauri = !!(window.__TAURI_INTERNALS__ || window.__TAURI_METADATA__);
    } catch {}
    if (isTauri) {
      const un = listen("lokus:open-file", (e) =>
        openPath(String(e.payload || ""))
      );
      return () => {
        un.then((u) => u());
      };
    } else {
      const onDom = (e) => openPath(String(e.detail || ""));
      window.addEventListener("lokus:open-file", onDom);
      return () => window.removeEventListener("lokus:open-file", onDom);
    }
  }, []);

  // Listen for immediate wiki link creation events from WikiLinkSuggest
  useEffect(() => {
    const handleWikiLinkCreated = async (event) => {
      const { sourceFile, targetFile, linkText, timestamp } = event.detail;

      if (graphProcessorRef.current) {
        try {
          // Get current editor content for real-time update
          const currentContent = editorRef.current
            ? editorRef.current.getText() || stateRef.current.editorContent
            : stateRef.current.editorContent;

          if (currentContent && sourceFile === stateRef.current.activeFile) {
            // Use the real-time update method
            const updateResult =
              await graphProcessorRef.current.updateFileContent(
                sourceFile,
                currentContent
              );

            // Update graph data if there were changes and graph is visible
            if (
              (updateResult.added > 0 || updateResult.removed > 0) &&
              activeFile === "__graph__"
            ) {
              const updatedGraphData =
                graphProcessorRef.current.buildGraphStructure();
              setGraphData(updatedGraphData);
            }
          }
        } catch (error) {}
      }
    };

    // Listen for wiki link creation events
    window.addEventListener("lokus:wiki-link-created", handleWikiLinkCreated);
    document.addEventListener("lokus:wiki-link-created", handleWikiLinkCreated);

    return () => {
      window.removeEventListener(
        "lokus:wiki-link-created",
        handleWikiLinkCreated
      );
      document.removeEventListener(
        "lokus:wiki-link-created",
        handleWikiLinkCreated
      );
    };
  }, [activeFile]);

  // Tab navigation shortcuts with throttling
  useEffect(() => {
    // Throttle utility function - executes immediately but prevents rapid successive calls
    const throttle = (func, wait) => {
      let lastTime = 0;
      return function executedFunction(...args) {
        const now = Date.now();
        if (now - lastTime >= wait) {
          lastTime = now;
          func(...args);
        }
      };
    };

    const handleNextTabImmediate = () => {
      if (openTabs.length <= 1) return;
      const currentIndex = openTabs.findIndex((tab) => tab.path === activeFile);
      const nextIndex = (currentIndex + 1) % openTabs.length;
      setActiveFile(openTabs[nextIndex].path);
    };

    const handlePrevTabImmediate = () => {
      if (openTabs.length <= 1) return;
      const currentIndex = openTabs.findIndex((tab) => tab.path === activeFile);
      const prevIndex =
        currentIndex === 0 ? openTabs.length - 1 : currentIndex - 1;
      setActiveFile(openTabs[prevIndex].path);
    };

    // Throttled versions with 200ms cooldown
    const handleNextTab = throttle(handleNextTabImmediate, 200);
    const handlePrevTab = throttle(handlePrevTabImmediate, 200);

    let isTauri = false;
    try {
      isTauri = !!(window.__TAURI_INTERNALS__ || window.__TAURI_METADATA__);
    } catch {}

    if (isTauri) {
      const nextTabSub = listen("lokus:next-tab", handleNextTab);
      const prevTabSub = listen("lokus:prev-tab", handlePrevTab);
      return () => {
        nextTabSub.then((u) => u());
        prevTabSub.then((u) => u());
      };
    } else {
      const onNextTab = () => handleNextTab();
      const onPrevTab = () => handlePrevTab();

      window.addEventListener("lokus:next-tab", onNextTab);
      window.addEventListener("lokus:prev-tab", onPrevTab);

      return () => {
        window.removeEventListener("lokus:next-tab", onNextTab);
        window.removeEventListener("lokus:prev-tab", onPrevTab);
      };
    }
  }, [openTabs, activeFile]);

  // Global right-click context menu
  useEffect(() => {
    const handleContextMenu = (e) => {
      // Allow default context menu when holding Shift
      if (e.shiftKey) {
        return; // Let browser's default context menu show
      }

      e.preventDefault();
      e.stopPropagation();
      e.stopImmediatePropagation();

      // Single context menu for all right-clicks
      let contextType = "default";

      setContextMenu({
        isOpen: true,
        position: { x: e.clientX, y: e.clientY },
        targetElement: e.target,
        contextType,
      });

      return false;
    };

    // Add multiple event listeners to ensure we catch all context menus
    document.addEventListener("contextmenu", handleContextMenu, true);
    document.addEventListener("contextmenu", handleContextMenu, false);
    window.addEventListener("contextmenu", handleContextMenu, true);

    return () => {
      document.removeEventListener("contextmenu", handleContextMenu, true);
      document.removeEventListener("contextmenu", handleContextMenu, false);
      window.removeEventListener("contextmenu", handleContextMenu, true);
    };
  }, []);

  const handleRefreshFiles = () => setRefreshId((id) => id + 1);

  const handleOpenPluginDetail = (plugin) => {
    const pluginPath = `__plugin_${plugin.id}__`;
    const pluginName = `${plugin.name} Plugin`;

    setOpenTabs((prevTabs) => {
      const newTabs = prevTabs.filter((t) => t.path !== pluginPath);
      newTabs.unshift({ path: pluginPath, name: pluginName, plugin });
      if (newTabs.length > MAX_OPEN_TABS) newTabs.pop();
      return newTabs;
    });
    setActiveFile(pluginPath);
  };

  const toggleFolder = (folderPath) => {
    setExpandedFolders((prev) => {
      const newSet = new Set(prev);
      if (newSet.has(folderPath)) {
        newSet.delete(folderPath);
      } else {
        newSet.add(folderPath);
      }
      return newSet;
    });
  };

  const closeAllFolders = () => {
    setExpandedFolders(new Set());
  };

  const handleFileOpen = (file) => {
    // Handle search result format with line numbers
    if (file.path && file.lineNumber !== undefined) {
      const filePath = file.path;
      const fileName = getFilename(filePath);

      setOpenTabs((prevTabs) => {
        const newTabs = prevTabs.filter((t) => t.path !== filePath);
        newTabs.unshift({ path: filePath, name: fileName });
        if (newTabs.length > MAX_OPEN_TABS) {
          newTabs.pop();
        }
        return newTabs;
      });
      setActiveFile(filePath);

      // Jump to line after editor loads
      setTimeout(() => {
        if (editorRef.current && file.lineNumber) {
          try {
            const doc = editorRef.current.state.doc;
            const linePos = doc.line(file.lineNumber).from + (file.column || 0);
            const selection =
              editorRef.current.state.selection.constructor.create(
                doc,
                linePos,
                linePos
              );
            const tr = editorRef.current.state.tr.setSelection(selection);
            editorRef.current.view.dispatch(tr);
            editorRef.current.commands.scrollIntoView();
          } catch (error) {}
        }
      }, 100);
      return;
    }

    // Handle regular file format
    if (file.is_directory) return;

    setOpenTabs((prevTabs) => {
      const newTabs = prevTabs.filter((t) => t.path !== file.path);
      // Ensure we only use the filename, not a full path
      const fileName = getFilename(file.name);
      newTabs.unshift({ path: file.path, name: fileName });
      if (newTabs.length > MAX_OPEN_TABS) {
        newTabs.pop();
      }
      return newTabs;
    });
    setActiveFile(file.path);
  };

  const handleReopenClosedTab = useCallback(() => {
    if (recentlyClosedTabs.length === 0) return;

    const [mostRecentTab, ...remaining] = recentlyClosedTabs;

    // Remove from recently closed list
    setRecentlyClosedTabs(remaining);

    // Reopen the tab
    handleFileOpen(mostRecentTab);
  }, [recentlyClosedTabs]);

  const handleOpenFullKanban = () => {
    const kanbanPath = "__kanban__";
    const kanbanName = "Task Board";

    setOpenTabs((prevTabs) => {
      const newTabs = prevTabs.filter((t) => t.path !== kanbanPath);
      newTabs.unshift({ path: kanbanPath, name: kanbanName });
      if (newTabs.length > MAX_OPEN_TABS) {
        newTabs.pop();
      }
      return newTabs;
    });
    setActiveFile(kanbanPath);
    setShowKanban(false); // Close mini kanban when opening full
  };

  const handleTabClick = (path) => {
    setActiveFile(path);

    // If split view is active, update the right pane to show the next tab
    if (useSplitView) {
      const currentIndex = openTabs.findIndex((t) => t.path === path);
      const nextTab = openTabs[currentIndex + 1] || openTabs[0];
      if (nextTab && nextTab.path !== path) {
        setRightPaneFile(nextTab.path);
        // Extract just the filename in case name contains a path
        const fileName = getFilename(nextTab.name);
        setRightPaneTitle(fileName.replace(/\.md$/, ""));
        if (nextTab.path.endsWith(".md") || nextTab.path.endsWith(".txt")) {
          invoke("read_file_content", { path: nextTab.path })
            .then((content) => {
              setRightPaneContent(content || "");
            })
            .catch((err) => {
              console.error("Failed to load right pane content:", err);
              setRightPaneContent("");
            });
        }
      }
    }
  };

  // Ref to track last close timestamp for debouncing (global for any tab)
  const lastCloseTimeRef = useRef(0);

  const handleTabClose = useCallback(async (path) => {
    // Global debounce: ignore ANY tab close within 200ms of the last one
    const now = Date.now();
    if (now - lastCloseTimeRef.current < 200) {
      return;
    }
    lastCloseTimeRef.current = now;

    const closeTab = () => {
      setOpenTabs((prevTabs) => {
        const tabIndex = prevTabs.findIndex((t) => t.path === path);
        const closedTab = prevTabs.find((t) => t.path === path);
        const newTabs = prevTabs.filter((t) => t.path !== path);

        // Save the closed tab to recently closed list (max 10 items)
        if (closedTab && !closedTab.path.startsWith("__")) {
          // Don't track special tabs like graph, kanban
          setRecentlyClosedTabs((prev) => {
            const newClosed = [
              { ...closedTab, closedAt: Date.now() },
              ...prev.slice(0, 9),
            ];
            return newClosed;
          });
        }

        if (stateRef.current.activeFile === path) {
          if (newTabs.length === 0) {
            setActiveFile(null);
          } else {
            const newActiveIndex = Math.max(0, tabIndex - 1);
            setActiveFile(newTabs[newActiveIndex].path);
          }
        }
        return newTabs;
      });
      setUnsavedChanges((prev) => {
        const newSet = new Set(prev);
        newSet.delete(path);
        return newSet;
      });
    };

    if (stateRef.current.unsavedChanges.has(path)) {
      const confirmed = await confirm(
        "You have unsaved changes. Close without saving?",
        {
          title: "Unsaved Changes",
          type: "warning",
        }
      );
      if (confirmed) {
        closeTab();
      }
    } else {
      closeTab();
    }
  }, []);

  const handleEditorChange = useCallback((newContent) => {
    setEditorContent(newContent);
    if (!stateRef.current.activeFile) return;
    setUnsavedChanges((prev) => {
      const next = new Set(prev);
      if (newContent !== stateRef.current.savedContent) {
        next.add(stateRef.current.activeFile);
      } else {
        next.delete(stateRef.current.activeFile);
      }
      return next;
    });
  }, []);

  // Gmail template detection and parsing
  const parseGmailTemplate = (content) => {
    try {
      // Check if content starts with YAML frontmatter
      if (!content.startsWith("---")) {
        return null;
      }

      // Extract frontmatter and body
      const frontmatterEnd = content.indexOf("---", 3);
      if (frontmatterEnd === -1) {
        return null;
      }

      const frontmatterContent = content.slice(3, frontmatterEnd).trim();
      const body = content.slice(frontmatterEnd + 3).trim();

      // Parse the YAML-like frontmatter
      const metadata = {};
      const lines = frontmatterContent.split("\n");

      for (const line of lines) {
        const colonIndex = line.indexOf(":");
        if (colonIndex > 0) {
          const key = line.slice(0, colonIndex).trim().toLowerCase();
          const value = line.slice(colonIndex + 1).trim();
          metadata[key] = value;
        }
      }

      // Check if this looks like a Gmail template
      if (metadata.to !== undefined && metadata.subject !== undefined) {
        return {
          to: metadata.to
            ? metadata.to
                .split(",")
                .map((email) => email.trim())
                .filter((email) => email)
            : [],
          cc: metadata.cc
            ? metadata.cc
                .split(",")
                .map((email) => email.trim())
                .filter((email) => email)
            : [],
          bcc: metadata.bcc
            ? metadata.bcc
                .split(",")
                .map((email) => email.trim())
                .filter((email) => email)
            : [],
          subject: metadata.subject || "",
          body: body.replace(/<!--.*?-->/gs, "").trim(), // Remove HTML comments
        };
      }
    } catch (error) {
      console.error("Error parsing Gmail template:", error);
    }

    return null;
  };

  const handleSave = useCallback(async () => {
    const { activeFile, openTabs, editorContent, editorTitle } =
      stateRef.current;
    if (!activeFile) return;

    let path_to_save = activeFile;
    let needsStateUpdate = false;

    try {
      const currentTab = openTabs.find((t) => t.path === activeFile);
      const currentName = currentTab.name.replace(/\.md$/, "");

      if (editorTitle !== currentName && editorTitle.trim() !== "") {
        const newFileName = `${editorTitle.trim()}.md`;
        const newPath = await invoke("rename_file", {
          path: activeFile,
          newName: newFileName,
        });
        path_to_save = newPath;
        needsStateUpdate = true;
      }

      // For .md files, we need to convert HTML content back to markdown
      let contentToSave = editorContent;
      if (path_to_save.endsWith(".md")) {
        // TODO: Implement HTML to Markdown conversion
        // For now, we'll save the HTML content as-is
        // This should be replaced with proper HTML->Markdown conversion
        console.log(
          "[Save] Saving markdown file - HTML to Markdown conversion needed"
        );
      }

      await invoke("write_file_content", {
        path: path_to_save,
        content: contentToSave,
      });
      setSavedContent(editorContent);
      setUnsavedChanges((prev) => {
        const newSet = new Set(prev);
        newSet.delete(activeFile);
        newSet.delete(path_to_save);
        return newSet;
      });

      // Check if this is a Gmail template and send email
      const gmailTemplate = parseGmailTemplate(contentToSave);
      if (gmailTemplate) {
        try {
          console.log("📧 Detected Gmail template, checking authentication...");

          // Check if user is authenticated with Gmail
          const isAuthenticated = await gmailAuth.isAuthenticated();
          if (
            isAuthenticated &&
            gmailTemplate.to.length > 0 &&
            gmailTemplate.subject
          ) {
            console.log("📧 Sending email via Gmail:", {
              to: gmailTemplate.to,
              subject: gmailTemplate.subject,
            });

            // Send the email
            await gmailEmails.sendEmail({
              to: gmailTemplate.to,
              cc: gmailTemplate.cc,
              bcc: gmailTemplate.bcc,
              subject: gmailTemplate.subject,
              body: gmailTemplate.body,
              attachments: [], // For future implementation
            });

            console.log("✅ Email sent successfully via Gmail");

            // Optional: Show success notification to user
            // You could add a toast notification here
          } else if (!isAuthenticated) {
            console.log(
              "⚠️ Gmail template detected but user not authenticated"
            );
            // Optional: Show authentication prompt
          } else {
            console.log(
              "⚠️ Gmail template detected but missing required fields (to/subject)"
            );
          }
        } catch (emailError) {
          console.error("❌ Failed to send Gmail:", emailError);
          // Optional: Show error notification to user
        }
      }

      if (needsStateUpdate) {
        const newName = path_to_save.split("/").pop();
        setOpenTabs((tabs) =>
          tabs.map((t) =>
            t.path === activeFile ? { path: path_to_save, name: newName } : t
          )
        );
        setActiveFile(path_to_save);
        handleRefreshFiles();
      } else {
        // File content changed but not renamed - use real-time link tracking
        if (graphProcessorRef.current) {
          try {
            // Use the new real-time update method for file content
            const updateResult =
              await graphProcessorRef.current.updateFileContent(
                path_to_save,
                editorContent
              );

            // Only rebuild graph structure if there were actual changes
            if (updateResult.added > 0 || updateResult.removed > 0) {
              const updatedGraphData =
                graphProcessorRef.current.buildGraphStructure();
              setGraphData(updatedGraphData);
            } else {
            }
          } catch (error) {
            // Fallback to full selective update
            try {
              const updatedGraphData =
                await graphProcessorRef.current.updateChangedFiles([
                  path_to_save,
                ]);
              if (updatedGraphData) {
                setGraphData(updatedGraphData);
              }
            } catch (fallbackError) {
              // Final fallback to full refresh
              handleRefreshFiles();
            }
          }
        } else {
          // Graph processor not initialized yet, but if graph view becomes active,
          // it will build the graph data including this file's changes
        }
      }
    } catch (error) {}
  }, []);

  const handleSaveAs = useCallback(async () => {
    const { activeFile, editorContent } = stateRef.current;
    if (!activeFile) return;

    try {
      // Get the current file name without extension for default name
      const currentFileName = activeFile.split('/').pop().replace(/\.[^.]*$/, '');

      // Show save dialog
      const filePath = await save({
        defaultPath: `${currentFileName}.md`,
        filters: [{
          name: 'Markdown',
          extensions: ['md']
        }, {
          name: 'Text',
          extensions: ['txt']
        }, {
          name: 'All Files',
          extensions: ['*']
        }],
        title: 'Save As'
      });

      if (filePath) {
        // Prepare content - handle different file types
        let contentToSave = editorContent;
        if (filePath.endsWith('.md')) {
          // For markdown files, we might need HTML to Markdown conversion
          console.log('[Save As] Saving as markdown file');
        } else if (filePath.endsWith('.txt')) {
          // For text files, strip HTML and keep plain text
          console.log('[Save As] Saving as text file - HTML stripping needed');
        }

        // Save the file
        await invoke("write_file_content", { path: filePath, content: contentToSave });

        // Update current file state to point to new location
        const newFileName = filePath.split('/').pop();
        setOpenTabs(tabs => tabs.map(t => t.path === activeFile ? { path: filePath, name: newFileName } : t));
        setActiveFile(filePath);
        setSavedContent(editorContent);
        setUnsavedChanges(prev => {
          const newSet = new Set(prev);
          newSet.delete(activeFile);
          newSet.delete(filePath);
          return newSet;
        });

        // Refresh file tree to show new file
        handleRefreshFiles();

        console.log(`File saved as: ${filePath}`);
      }
    } catch (error) {
      console.error('Error in Save As:', error);
    }
  }, []);

  const handleExportHtml = useCallback(async () => {
    const { activeFile, editorContent, editorTitle } = stateRef.current;
    if (!activeFile) return;

    try {
      // Get the current file name without extension for default name
      const currentFileName = activeFile.split('/').pop().replace(/\.[^.]*$/, '');
      const exportFileName = editorTitle.trim() || currentFileName;

      // Show save dialog for HTML export
      const filePath = await save({
        defaultPath: `${exportFileName}.html`,
        filters: [{
          name: 'HTML',
          extensions: ['html']
        }, {
          name: 'All Files',
          extensions: ['*']
        }],
        title: 'Export as HTML'
      });

      if (filePath) {
        // Create a complete HTML document with proper styling and math support
        const htmlContent = `<!DOCTYPE html>
<html lang="en">
<head>
    <meta charset="UTF-8">
    <meta name="viewport" content="width=device-width, initial-scale=1.0">
    <title>${exportFileName}</title>
    <link rel="stylesheet" href="https://cdn.jsdelivr.net/npm/katex@0.16.8/dist/katex.min.css" integrity="sha384-GvrOXuhMATgEsSwCs4smul74iXGOixntILdUW9XmUC6+HX0sLNAK3q71HotJqlAn" crossorigin="anonymous">
    <style>
        body {
            font-family: -apple-system, BlinkMacSystemFont, 'Segoe UI', 'Roboto', sans-serif;
            line-height: 1.6;
            color: #333;
            max-width: 800px;
            margin: 0 auto;
            padding: 40px 20px;
            background: #fff;
        }
        h1, h2, h3, h4, h5, h6 {
            color: #2c3e50;
            margin-top: 2em;
            margin-bottom: 0.5em;
        }
        h1 { font-size: 2.5em; border-bottom: 2px solid #3498db; padding-bottom: 0.3em; }
        h2 { font-size: 2em; }
        h3 { font-size: 1.5em; }
        p { margin-bottom: 1em; }
        blockquote {
            border-left: 4px solid #3498db;
            padding-left: 20px;
            margin: 1.5em 0;
            color: #7f8c8d;
            font-style: italic;
        }
        code {
            background: #f8f9fa;
            padding: 2px 6px;
            border-radius: 3px;
            font-family: 'SF Mono', 'Monaco', 'Cascadia Code', monospace;
        }
        pre {
            background: #f8f9fa;
            padding: 20px;
            border-radius: 6px;
            overflow-x: auto;
            border: 1px solid #e1e5e9;
        }
        pre code {
            background: none;
            padding: 0;
        }
        table {
            width: 100%;
            border-collapse: collapse;
            margin: 1.5em 0;
        }
        th, td {
            border: 1px solid #ddd;
            padding: 12px;
            text-align: left;
        }
        th {
            background: #f8f9fa;
            font-weight: 600;
        }
        ul, ol { margin-bottom: 1em; }
        li { margin-bottom: 0.5em; }
        a { color: #3498db; text-decoration: none; }
        a:hover { text-decoration: underline; }
        .math-display { text-align: center; margin: 1.5em 0; }
        .highlight { background: #fff3cd; padding: 2px 4px; }
        .task-list-item { list-style-type: none; }
        .task-list-item input[type="checkbox"] { margin-right: 8px; }
    </style>
</head>
<body>
    <article class="content">
        ${editorContent}
    </article>
</body>
</html>`;

        // Save the HTML file
        await invoke("write_file_content", { path: filePath, content: htmlContent });

        console.log(`File exported as HTML: ${filePath}`);
      }
    } catch (error) {
      console.error('Error in Export HTML:', error);
    }
  }, []);

  const handleExportPdf = useCallback(async () => {
    const { activeFile, editorContent, editorTitle } = stateRef.current;
    if (!activeFile) return;

    try {
      // Get the current file name without extension for default name
      const currentFileName = activeFile.split('/').pop().replace(/\.[^.]*$/, '');
      const exportFileName = editorTitle.trim() || currentFileName;

      // Show save dialog for PDF export
      const filePath = await save({
        defaultPath: `${exportFileName}.pdf`,
        filters: [{
          name: 'PDF',
          extensions: ['pdf']
        }, {
          name: 'All Files',
          extensions: ['*']
        }],
        title: 'Export as PDF'
      });

      if (filePath) {
        // Create HTML content for PDF conversion
        const htmlForPdf = `<!DOCTYPE html>
<html lang="en">
<head>
    <meta charset="UTF-8">
    <meta name="viewport" content="width=device-width, initial-scale=1.0">
    <title>${exportFileName}</title>
    <style>
        @page {
            margin: 1in;
            size: letter;
        }
        body {
            font-family: -apple-system, BlinkMacSystemFont, 'Segoe UI', 'Roboto', sans-serif;
            line-height: 1.6;
            color: #333;
            font-size: 14px;
        }
        h1, h2, h3, h4, h5, h6 {
            color: #2c3e50;
            margin-top: 1.5em;
            margin-bottom: 0.5em;
            break-after: avoid;
        }
        h1 {
            font-size: 24px;
            border-bottom: 2px solid #3498db;
            padding-bottom: 0.3em;
            page-break-after: avoid;
        }
        h2 { font-size: 20px; }
        h3 { font-size: 18px; }
        h4 { font-size: 16px; }
        h5 { font-size: 14px; }
        h6 { font-size: 12px; }
        p {
            margin-bottom: 1em;
            orphans: 3;
            widows: 3;
        }
        blockquote {
            border-left: 4px solid #3498db;
            padding-left: 20px;
            margin: 1em 0;
            color: #7f8c8d;
            font-style: italic;
            break-inside: avoid;
        }
        code {
            background: #f8f9fa;
            padding: 2px 6px;
            border-radius: 3px;
            font-family: 'SF Mono', 'Monaco', 'Cascadia Code', monospace;
            font-size: 12px;
            break-inside: avoid;
        }
        pre {
            background: #f8f9fa;
            padding: 15px;
            border-radius: 6px;
            border: 1px solid #e1e5e9;
            break-inside: avoid;
            font-size: 12px;
            line-height: 1.4;
            overflow-x: hidden;
        }
        pre code {
            background: none;
            padding: 0;
        }
        table {
            width: 100%;
            border-collapse: collapse;
            margin: 1em 0;
            break-inside: avoid;
            font-size: 12px;
        }
        th, td {
            border: 1px solid #ddd;
            padding: 8px;
            text-align: left;
        }
        th {
            background: #f8f9fa;
            font-weight: 600;
        }
        ul, ol {
            margin-bottom: 1em;
            break-inside: avoid;
        }
        li {
            margin-bottom: 0.3em;
        }
        a {
            color: #3498db;
            text-decoration: none;
        }
        .math-display {
            text-align: center;
            margin: 1em 0;
            break-inside: avoid;
        }
        .highlight {
            background: #fff3cd;
            padding: 2px 4px;
        }
        .task-list-item {
            list-style-type: none;
        }
        .task-list-item input[type="checkbox"] {
            margin-right: 8px;
        }
        .page-break {
            page-break-before: always;
        }
        img {
            max-width: 100%;
            height: auto;
            break-inside: avoid;
        }
    </style>
</head>
<body>
    <article class="content">
        ${editorContent}
    </article>
</body>
</html>`;

        // For now, save as HTML with PDF-optimized styling
        // Future enhancement: integrate with a PDF generation library
        const fallbackPath = filePath.replace('.pdf', '_for_pdf.html');
        await invoke("write_file_content", { path: fallbackPath, content: htmlForPdf });
        console.log(`PDF export: Saved HTML file optimized for PDF conversion: ${fallbackPath}`);
        console.log('To convert to PDF: Open the HTML file in your browser and use Print > Save as PDF');
      }
    } catch (error) {
      console.error('Error in Export PDF:', error);
    }
  }, []);

  const handleOpenWorkspace = useCallback(async () => {
    console.log('🚀 handleOpenWorkspace called!');
    try {
      // First clear the saved workspace to ensure launcher shows
      await invoke('clear_last_workspace');
      console.log('✅ Cleared saved workspace');

      // Use backend command to create launcher window (same approach as preferences)
      await invoke('open_launcher_window');
      console.log('✅ Created new launcher window via backend command');
    } catch (error) {
      console.error('❌ Error opening workspace launcher:', error);
    }
  }, []);




  const handleCreateFile = async () => {
    try {
      const newFilePath = await invoke("create_file_in_workspace", {
        workspacePath: path,
        name: "Untitled.md",
      });
      handleRefreshFiles();
      handleFileOpen({
        path: newFilePath,
        name: "Untitled.md",
        is_directory: false,
      });
    } catch (error) {}
  };

  const handleCreateCanvas = async () => {
    try {
      const newCanvasPath = await canvasManager.createCanvas(
        path,
        "Untitled Canvas"
      );
      handleRefreshFiles();
      handleFileOpen({
        path: newCanvasPath,
        name: "Untitled Canvas.canvas",
        is_directory: false,
      });
    } catch (error) {}
  };

  const handleCreateFolder = () => {
    setIsCreatingFolder(true);
  };

  const handleConfirmCreateFolder = async (name) => {
    if (name) {
      try {
        await invoke("create_folder_in_workspace", {
          workspacePath: path,
          name,
        });
        handleRefreshFiles();
      } catch (error) {}
    }
    setIsCreatingFolder(false);
  };

  const handleCreateTemplate = useCallback(() => {
    // Get selected text from editor or use entire content if nothing selected
    const getContentForTemplate = () => {
      if (editorRef.current) {
        const { state } = editorRef.current;
        const { selection } = state;

        // Check if there's a selection
        if (!selection.empty) {
          // Get selected text
          const selectedText = state.doc.textBetween(
            selection.from,
            selection.to
          );
          return selectedText;
        } else if (activeFile) {
          // No selection, use current file content
          const currentContent =
            editorRef.current.getHTML() ||
            editorRef.current.getText() ||
            stateRef.current.editorContent;
          return currentContent;
        }
      }
      return "";
    };

    const contentForTemplate = getContentForTemplate();
    setCreateTemplateContent(contentForTemplate);
    setShowCreateTemplate(true);
  }, [activeFile]);

  const handleCreateTemplateSaved = useCallback(() => {
    // Template was saved successfully
    setShowCreateTemplate(false);
    setCreateTemplateContent("");
  }, []);

  // Graph View Functions
  const initializeGraphProcessor = useCallback(() => {
    if (!path || graphProcessorRef.current) return;

    graphProcessorRef.current = new GraphDataProcessor(path);

    // Set up event listeners for real-time graph updates
    const graphDatabase = graphProcessorRef.current.getGraphDatabase();

    // Listen for file link updates and rebuild graph if active
    const handleFileLinksUpdated = (event) => {
      if (activeFile === "__graph__" && graphData) {
        // Rebuild graph structure if graph view is active
        const updatedGraphData =
          graphProcessorRef.current.buildGraphStructure();
        setGraphData(updatedGraphData);
      }
    };

    // Listen for connection changes
    const handleConnectionChanged = (event) => {
      if (activeFile === "__graph__" && graphData) {
        // Rebuild graph structure if graph view is active
        const updatedGraphData =
          graphProcessorRef.current.buildGraphStructure();
        setGraphData(updatedGraphData);
      }
    };

    graphDatabase.on("fileLinksUpdated", handleFileLinksUpdated);
    graphDatabase.on("connectionAdded", handleConnectionChanged);
    graphDatabase.on("connectionRemoved", handleConnectionChanged);

    // Store cleanup function
    graphProcessorRef.current._cleanup = () => {
      graphDatabase.off("fileLinksUpdated", handleFileLinksUpdated);
      graphDatabase.off("connectionAdded", handleConnectionChanged);
      graphDatabase.off("connectionRemoved", handleConnectionChanged);
    };
  }, [path, activeFile, graphData]);

  // OLD SYSTEM - Commented out since ProfessionalGraphView has its own data loading
  // const buildGraphData = useCallback(async () => {
  //   console.log('🔥 buildGraphData called! processor=', !!graphProcessorRef.current, 'isLoadingGraph=', isLoadingGraph);
  //   if (!graphProcessorRef.current || isLoadingGraph) return;
  //
  //   setIsLoadingGraph(true);
  //
  //   try {
  //     const data = await graphProcessorRef.current.buildGraphFromWorkspace({
  //       includeNonMarkdown: false,
  //       maxDepth: 10,
  //       excludePatterns: ['.git', 'node_modules', '.lokus', '.DS_Store'],
  //       onProgress: (progress) => {
  //       }
  //     });
  //
  //     setGraphData(data);
  //
  //   } catch (error) {
  //     setGraphData(null);
  //   } finally {
  //     setIsLoadingGraph(false);
  //   }
  // }, [isLoadingGraph]);

  const handleGraphNodeClick = useCallback((event) => {
    const { nodeId, nodeData } = event;

    // If it's a file node (not phantom), open the file
    if (nodeData && nodeData.path && !nodeData.isPhantom) {
      const fileName = nodeData.path.split("/").pop();
      handleFileOpen({
        path: nodeData.path,
        name: fileName,
        is_directory: nodeData.isDirectory || false,
      });
    }
  }, []);

  const handleOpenGraphView = useCallback(() => {
    const graphPath = "__graph__";
    const graphName = "Graph View";

    setOpenTabs((prevTabs) => {
      const newTabs = prevTabs.filter((t) => t.path !== graphPath);
      newTabs.unshift({ path: graphPath, name: graphName });
      if (newTabs.length > MAX_OPEN_TABS) {
        newTabs.pop();
      }
      return newTabs;
    });
    setActiveFile(graphPath);
  }, []);

  const handleOpenGmail = useCallback(() => {
    const gmailPath = "__gmail__";
    const gmailName = "Gmail";

    setOpenTabs((prevTabs) => {
      const newTabs = prevTabs.filter((t) => t.path !== gmailPath);
      newTabs.unshift({ path: gmailPath, name: gmailName });
      if (newTabs.length > MAX_OPEN_TABS) {
        newTabs.pop();
      }
      return newTabs;
    });
    setActiveFile(gmailPath);
  }, []);

  // Initialize graph processor when workspace path changes
  useEffect(() => {
    if (path) {
      initializeGraphProcessor();
    }
  }, [path, initializeGraphProcessor]);

  // Build graph data when files change
  useEffect(() => {
    if (graphProcessorRef.current && refreshId > 0) {
      // OLD SYSTEM - Commented out since ProfessionalGraphView has its own data loading
      // Rebuild graph data when files are refreshed
      // buildGraphData();
    }
  }, [refreshId]); // Removed buildGraphData dependency

  // OLD SYSTEM - Commented out since ProfessionalGraphView has its own data loading
  // Auto-build graph when graph view is opened
  // useEffect(() => {
  //   console.log(`🎯 Graph useEffect triggered: activeFile=${activeFile}, graphData=${!!graphData}, isLoadingGraph=${isLoadingGraph}, processor=${!!graphProcessorRef.current}`);
  //   const isGraphView = activeFile === '__graph__' || activeFile === '__professional_graph__';
  //   if (isGraphView && !graphData && !isLoadingGraph && graphProcessorRef.current) {
  //     console.log('🚀 Triggering buildGraphData()...');
  //     buildGraphData();
  //   }
  // }, [activeFile, graphData, isLoadingGraph, buildGraphData]);

  // Cleanup persistent GraphEngine and GraphDatabase when workspace unmounts
  useEffect(() => {
    return () => {
      if (persistentGraphEngineRef.current) {
        persistentGraphEngineRef.current.destroy();
        persistentGraphEngineRef.current = null;
      }

      if (graphProcessorRef.current) {
        // Call cleanup function for event listeners
        if (graphProcessorRef.current._cleanup) {
          graphProcessorRef.current._cleanup();
        }
        // Destroy the GraphDatabase
        graphProcessorRef.current.destroy();
        graphProcessorRef.current = null;
      }
    };
  }, []);

  // Split editor handlers
  const handleSplitDragStart = useCallback((tab) => {
    setDraggedTabForSplit(tab);
  }, []);

  const handleSplitDragEnd = useCallback((tab) => {
    setDraggedTabForSplit(null);
  }, []);

  const handleToggleSplitView = useCallback(async () => {
    setUseSplitView((prev) => {
      const newSplitView = !prev;
      if (newSplitView) {
        // When enabling split view, load the next tab in right pane
        const currentIndex = openTabs.findIndex((t) => t.path === activeFile);
        const nextTab = openTabs[currentIndex + 1] || openTabs[0];
        if (nextTab && nextTab.path !== activeFile) {
          setRightPaneFile(nextTab.path);
          // Extract just the filename in case name contains a path
          const fileName = getFilename(nextTab.name);
          setRightPaneTitle(fileName.replace(/\.md$/, ""));

          // Load the content for the right pane asynchronously
          setTimeout(async () => {
            const isSpecialView =
              nextTab.path === "__kanban__" ||
              nextTab.path === "__gmail__" ||
              nextTab.path.startsWith("__graph__") ||
              nextTab.path.startsWith("__plugin_") ||
              nextTab.path.endsWith(".canvas");

            if (
              !isSpecialView &&
              (nextTab.path.endsWith(".md") || nextTab.path.endsWith(".txt"))
            ) {
              try {
                const content = await invoke("read_file_content", {
                  path: nextTab.path,
                });
                setRightPaneContent(content || "");
              } catch (err) {
                console.error("Failed to load right pane content:", err);
                setRightPaneContent("");
              }
            } else {
              // For special views, just clear content
              setRightPaneContent("");
            }
          }, 0);
        }
      } else {
        // Clear right pane when disabling split view
        setRightPaneFile(null);
        setRightPaneContent("");
        setRightPaneTitle("");
      }
      return newSplitView;
    });
  }, [openTabs, activeFile]);

  // Pane resize handlers
  const handlePaneResize = useCallback(
    (e) => {
      if (!useSplitView) return;

      const container = e.currentTarget.parentElement;
      const rect = container.getBoundingClientRect();

      let newSize;
      if (splitDirection === "vertical") {
        const mouseX = e.clientX - rect.left;
        newSize = (mouseX / rect.width) * 100;
      } else {
        const mouseY = e.clientY - rect.top;
        newSize = (mouseY / rect.height) * 100;
      }

      // Clamp between 20% and 80%
      newSize = Math.max(20, Math.min(80, newSize));
      setLeftPaneSize(newSize);
    },
    [useSplitView, splitDirection]
  );

  const handleMouseDown = useCallback(
    (e) => {
      e.preventDefault();
      const handleMouseMove = (e) => handlePaneResize(e);
      const handleMouseUp = () => {
        document.removeEventListener("mousemove", handleMouseMove);
        document.removeEventListener("mouseup", handleMouseUp);
      };

      document.addEventListener("mousemove", handleMouseMove);
      document.addEventListener("mouseup", handleMouseUp);
    },
    [handlePaneResize]
  );

  const resetPaneSize = useCallback(() => {
    setLeftPaneSize(50);
  }, []);

  const toggleSplitDirection = useCallback(() => {
    setSplitDirection((prev) =>
      prev === "vertical" ? "horizontal" : "vertical"
    );
  }, []);

  // Synchronized scrolling handlers
  const handleLeftPaneScroll = useCallback(
    (e) => {
      if (!syncScrolling || !rightPaneScrollRef.current) return;

      const scrollTop = e.target.scrollTop;
      const scrollHeight = e.target.scrollHeight;
      const clientHeight = e.target.clientHeight;
      const scrollPercent = scrollTop / (scrollHeight - clientHeight);

      const rightPane = rightPaneScrollRef.current;
      const rightScrollTop =
        scrollPercent * (rightPane.scrollHeight - rightPane.clientHeight);
      rightPane.scrollTop = rightScrollTop;
    },
    [syncScrolling]
  );

  const handleRightPaneScroll = useCallback(
    (e) => {
      if (!syncScrolling || !leftPaneScrollRef.current) return;

      const scrollTop = e.target.scrollTop;
      const scrollHeight = e.target.scrollHeight;
      const clientHeight = e.target.clientHeight;
      const scrollPercent = scrollTop / (scrollHeight - clientHeight);

      const leftPane = leftPaneScrollRef.current;
      const leftScrollTop =
        scrollPercent * (leftPane.scrollHeight - leftPane.clientHeight);
      leftPane.scrollTop = leftScrollTop;
    },
    [syncScrolling]
  );

  const handleTabDragEnd = (event) => {
    const { active, over } = event;

    // Handle split creation if dragged to editor area
    if (over && over.id === "editor-drop-zone") {
      console.log("Tab dragged to editor area, enabling simple split view");
      setUseSplitView(true);
      return;
    }

    // Handle tab reordering
    if (over && active.id !== over.id) {
      setOpenTabs((tabs) => {
        const oldIndex = tabs.findIndex((t) => t.path === active.id);
        const newIndex = tabs.findIndex((t) => t.path === over.id);
        if (oldIndex === -1 || newIndex === -1) return tabs;
        const newTabs = Array.from(tabs);
        const [removed] = newTabs.splice(oldIndex, 1);
        newTabs.splice(newIndex, 0, removed);
        return newTabs;
      });
    }
  };

  useEffect(() => {
    let isTauri = false;
    try {
      isTauri = !!(window.__TAURI_INTERNALS__ || window.__TAURI_METADATA__);
    } catch {}
    const addDom = (name, fn) => {
      const h = () => fn();
      window.addEventListener(name, h);
      return () => window.removeEventListener(name, h);
    };
    const unlistenSave = isTauri
      ? listen("lokus:save-file", handleSave)
      : Promise.resolve(addDom("lokus:save-file", handleSave));
    const unlistenClose = isTauri
      ? listen("lokus:close-tab", () => {
          if (stateRef.current.activeFile) {
            handleTabClose(stateRef.current.activeFile);
          }
        })
      : Promise.resolve(
          addDom("lokus:close-tab", () => {
            if (stateRef.current.activeFile)
              handleTabClose(stateRef.current.activeFile);
          })
        );
    const unlistenNewFile = isTauri
      ? listen("lokus:new-file", handleCreateFile)
      : Promise.resolve(addDom("lokus:new-file", handleCreateFile));
    const unlistenNewFolder = isTauri
      ? listen("lokus:new-folder", () => setIsCreatingFolder(true))
      : Promise.resolve(
          addDom("lokus:new-folder", () => setIsCreatingFolder(true))
        );
    const unlistenToggleSidebar = isTauri
      ? listen("lokus:toggle-sidebar", () => setShowLeft((v) => !v))
      : Promise.resolve(
          addDom("lokus:toggle-sidebar", () => setShowLeft((v) => !v))
        );
    const unlistenCommandPalette = isTauri
      ? listen("lokus:command-palette", () => setShowCommandPalette(true))
      : Promise.resolve(
          addDom("lokus:command-palette", () => setShowCommandPalette(true))
        );
    const unlistenInFileSearch = isTauri
      ? listen("lokus:in-file-search", () => setShowInFileSearch(true))
      : Promise.resolve(
          addDom("lokus:in-file-search", () => setShowInFileSearch(true))
        );
    const unlistenGlobalSearch = isTauri
      ? listen("lokus:global-search", () => setShowGlobalSearch(true))
      : Promise.resolve(
          addDom("lokus:global-search", () => setShowGlobalSearch(true))
        );
    const unlistenGraphView = isTauri
      ? listen("lokus:graph-view", handleOpenGraphView)
      : Promise.resolve(addDom("lokus:graph-view", handleOpenGraphView));
    const unlistenShortcutHelp = isTauri
      ? listen("lokus:shortcut-help", () => {
          console.log(
            "[Workspace] Help shortcut triggered - opening help modal"
          );
          setShowShortcutHelp(true);
        })
      : Promise.resolve(
          addDom("lokus:shortcut-help", () => {
            console.log(
              "[Workspace] Help shortcut triggered (DOM) - opening help modal"
            );
            setShowShortcutHelp(true);
          })
        );
    const unlistenRefreshFiles = isTauri
      ? listen("lokus:refresh-files", handleRefreshFiles)
      : Promise.resolve(addDom("lokus:refresh-files", handleRefreshFiles));
    const unlistenNewCanvas = isTauri
      ? listen("lokus:new-canvas", handleCreateCanvas)
      : Promise.resolve(addDom("lokus:new-canvas", handleCreateCanvas));
    const unlistenOpenKanban = isTauri
      ? listen("lokus:open-kanban", handleOpenFullKanban)
      : Promise.resolve(addDom("lokus:open-kanban", handleOpenFullKanban));
    const unlistenReopenClosedTab = isTauri
      ? listen("lokus:reopen-closed-tab", handleReopenClosedTab)
      : Promise.resolve(
          addDom("lokus:reopen-closed-tab", handleReopenClosedTab)
        );

    // Split editor shortcuts
    const unlistenToggleSplitView = isTauri
      ? listen("lokus:toggle-split-view", handleToggleSplitView)
      : Promise.resolve(
          addDom("lokus:toggle-split-view", handleToggleSplitView)
        );
    const unlistenToggleSplitDirection = isTauri
      ? listen("lokus:toggle-split-direction", toggleSplitDirection)
      : Promise.resolve(
          addDom("lokus:toggle-split-direction", toggleSplitDirection)
        );
    const unlistenResetPaneSize = isTauri
      ? listen("lokus:reset-pane-size", resetPaneSize)
      : Promise.resolve(addDom("lokus:reset-pane-size", resetPaneSize));
    const unlistenToggleSyncScrolling = isTauri
      ? listen("lokus:toggle-sync-scrolling", () =>
          setSyncScrolling((prev) => !prev)
        )
      : Promise.resolve(
          addDom("lokus:toggle-sync-scrolling", () =>
            setSyncScrolling((prev) => !prev)
          )
        );

    // Template picker event listener
    const handleTemplatePicker = (event) => {
      setTemplatePickerData(event.detail);
      setShowTemplatePicker(true);
    };
    const unlistenTemplatePicker = Promise.resolve(
      addDom("open-template-picker", handleTemplatePicker)
    );

    // Menu event handlers for editor formatting
    const handleEditorFormat = (formatType) => {
      if (!editorRef.current) return;
      const editor = editorRef.current;

      switch (formatType) {
        case "bold":
          editor.chain().focus().toggleBold().run();
          break;
        case "italic":
          editor.chain().focus().toggleItalic().run();
          break;
        case "underline":
          editor.chain().focus().toggleUnderline().run();
          break;
        case "strikethrough":
          editor.chain().focus().toggleStrike().run();
          break;
        case "code":
          editor.chain().focus().toggleCode().run();
          break;
        case "highlight":
          editor.chain().focus().toggleHighlight().run();
          break;
        case "superscript":
          editor.chain().focus().toggleSuperscript().run();
          break;
        case "subscript":
          editor.chain().focus().toggleSubscript().run();
          break;
        case "clear-formatting":
          editor.chain().focus().unsetAllMarks().run();
          break;
      }
    };

    const handleEditorEdit = (action) => {
      if (!editorRef.current) return;
      const editor = editorRef.current;

      switch (action) {
        case "undo":
          editor.chain().focus().undo().run();
          break;
        case "redo":
          editor.chain().focus().redo().run();
          break;
        case "cut":
          document.execCommand("cut");
          break;
        case "copy":
          document.execCommand("copy");
          break;
        case "paste":
          document.execCommand("paste");
          break;
        case "select-all":
          editor.chain().focus().selectAll().run();
          break;
      }
    };

    const handleEditorInsert = (insertType) => {
      if (!editorRef.current) return;
      const editor = editorRef.current;

      switch (insertType) {
        case "wikilink":
          setShowWikiLinkModal(true);
          break;
        case "math-inline":
          editor
            .chain()
            .focus()
            .insertContent("$  $")
            .setTextSelection(editor.state.selection.from - 2)
            .run();
          break;
        case "math-block":
          editor
            .chain()
            .focus()
            .insertContent("\n$$\n\n$$\n")
            .setTextSelection(editor.state.selection.from - 4)
            .run();
          break;
        case "table":
          if (editor.commands.insertTable) {
            editor
              .chain()
              .focus()
              .insertTable({ rows: 3, cols: 3, withHeaderRow: true })
              .run();
          }
          break;
        case "image":
          const imageUrl = prompt("Enter image URL:");
          if (imageUrl) {
            editor.chain().focus().setImage({ src: imageUrl }).run();
          }
          break;
        case "code-block":
          editor.chain().focus().setCodeBlock().run();
          break;
        case "horizontal-rule":
          editor.chain().focus().setHorizontalRule().run();
          break;
        case "blockquote":
          editor.chain().focus().toggleBlockquote().run();
          break;
        case "bullet-list":
          editor.chain().focus().toggleBulletList().run();
          break;
        case "ordered-list":
          editor.chain().focus().toggleOrderedList().run();
          break;
        case "task-list":
          editor.chain().focus().toggleTaskList().run();
          break;
      }
    };

    const handleViewAction = (action) => {
      switch (action) {
        case "zoom-in":
          // Implement zoom in functionality
          const currentZoom = parseFloat(
            document.documentElement.style.zoom || "1"
          );
          document.documentElement.style.zoom = Math.min(
            currentZoom + 0.1,
            2
          ).toString();
          break;
        case "zoom-out":
          // Implement zoom out functionality
          const currentZoomOut = parseFloat(
            document.documentElement.style.zoom || "1"
          );
          document.documentElement.style.zoom = Math.max(
            currentZoomOut - 0.1,
            0.5
          ).toString();
          break;
        case "actual-size":
          // Reset zoom to 100%
          document.documentElement.style.zoom = "1";
          break;
        case "fullscreen":
          if (document.fullscreenElement) {
            document.exitFullscreen();
          } else {
            document.documentElement.requestFullscreen();
          }
          break;
      }
    };

    const handleWindowAction = (action) => {
      switch (action) {
        case "minimize":
          if (window.__TAURI__) {
            import("@tauri-apps/api/window").then(({ appWindow }) => {
              appWindow.minimize();
            });
          }
          break;
        case "close":
          if (window.__TAURI__) {
            import("@tauri-apps/api/window").then(({ appWindow }) => {
              appWindow.close();
            });
          }
          break;
        case 'zoom':
          if (window.__TAURI__) {
            import('@tauri-apps/api/window').then(({ appWindow }) => {
              appWindow.toggleMaximize();
            });
          }
          break;
      }
    };

    const handleHelpAction = (action) => {
      switch (action) {
        case "help":
          // Open help documentation
          window.open("https://docs.lokus.dev", "_blank");
          break;
        case "keyboard-shortcuts":
          setShowShortcutHelp(true);
          break;
        case "release-notes":
          // Open release notes
          window.open("https://github.com/lokus-app/lokus/releases", "_blank");
          break;
        case "report-issue":
          // Open issue tracker
          window.open("https://github.com/lokus-app/lokus/issues", "_blank");
          break;
      }
    };

    // File menu events
<<<<<<< HEAD
    const unlistenOpenFile = isTauri
      ? listen("lokus:file-open", () => {
          // TODO: Implement file open dialog
        })
      : Promise.resolve(addDom("lokus:file-open", () => {}));

    const unlistenExportPdf = isTauri
      ? listen("lokus:export-pdf", () => {
          // TODO: Implement PDF export
        })
      : Promise.resolve(addDom("lokus:export-pdf", () => {}));

    const unlistenPrint = isTauri
      ? listen("lokus:print", () => {
          window.print();
        })
      : Promise.resolve(
          addDom("lokus:print", () => {
            window.print();
          })
        );
=======
    const unlistenExportPdf = isTauri ? listen("lokus:export-pdf", handleExportPdf) : Promise.resolve(addDom('lokus:export-pdf', handleExportPdf));
    
    const unlistenPrint = isTauri ? listen("lokus:print", () => {
      window.print();
    }) : Promise.resolve(addDom('lokus:print', () => { window.print(); }));
>>>>>>> 99b1ab5b

    // Additional missing file menu events
    const unlistenShowAbout = isTauri ? listen("lokus:show-about", () => {
      // TODO: Show about dialog
      console.log('Show About dialog');
    }) : Promise.resolve(addDom('lokus:show-about', () => { console.log('Show About dialog'); }));

    const unlistenSaveAs = isTauri ? listen("lokus:save-as", handleSaveAs) : Promise.resolve(addDom('lokus:save-as', handleSaveAs));

    const unlistenExportHtml = isTauri ? listen("lokus:export-html", handleExportHtml) : Promise.resolve(addDom('lokus:export-html', handleExportHtml));

    const unlistenCloseWindow = isTauri ? listen("lokus:close-window", () => handleWindowAction('close')) : Promise.resolve(addDom('lokus:close-window', () => handleWindowAction('close')));

    const unlistenOpenWorkspace = isTauri ? listen("lokus:open-workspace", (event) => {
      console.log('🎯 Received lokus:open-workspace event:', event);
      handleOpenWorkspace();
    }) : Promise.resolve(addDom('lokus:open-workspace', handleOpenWorkspace));

    // Edit menu events
    const unlistenUndo = isTauri
      ? listen("lokus:edit-undo", () => handleEditorEdit("undo"))
      : Promise.resolve(
          addDom("lokus:edit-undo", () => handleEditorEdit("undo"))
        );
    const unlistenRedo = isTauri
      ? listen("lokus:edit-redo", () => handleEditorEdit("redo"))
      : Promise.resolve(
          addDom("lokus:edit-redo", () => handleEditorEdit("redo"))
        );
    const unlistenCut = isTauri
      ? listen("lokus:edit-cut", () => handleEditorEdit("cut"))
      : Promise.resolve(
          addDom("lokus:edit-cut", () => handleEditorEdit("cut"))
        );
    const unlistenCopy = isTauri
      ? listen("lokus:edit-copy", () => handleEditorEdit("copy"))
      : Promise.resolve(
          addDom("lokus:edit-copy", () => handleEditorEdit("copy"))
        );
    const unlistenPaste = isTauri
      ? listen("lokus:edit-paste", () => handleEditorEdit("paste"))
      : Promise.resolve(
          addDom("lokus:edit-paste", () => handleEditorEdit("paste"))
        );
    const unlistenSelectAll = isTauri
      ? listen("lokus:edit-select-all", () => handleEditorEdit("select-all"))
      : Promise.resolve(
          addDom("lokus:edit-select-all", () => handleEditorEdit("select-all"))
        );
    const unlistenFindReplace = isTauri
      ? listen("lokus:find-replace", () => setShowInFileSearch(true))
      : Promise.resolve(
          addDom("lokus:find-replace", () => setShowInFileSearch(true))
        );


    // View menu events
    const unlistenZoomIn = isTauri
      ? listen("lokus:zoom-in", () => handleViewAction("zoom-in"))
      : Promise.resolve(
          addDom("lokus:zoom-in", () => handleViewAction("zoom-in"))
        );
    const unlistenZoomOut = isTauri
      ? listen("lokus:zoom-out", () => handleViewAction("zoom-out"))
      : Promise.resolve(
          addDom("lokus:zoom-out", () => handleViewAction("zoom-out"))
        );
    const unlistenActualSize = isTauri
      ? listen("lokus:actual-size", () => handleViewAction("actual-size"))
      : Promise.resolve(
          addDom("lokus:actual-size", () => handleViewAction("actual-size"))
        );
    const unlistenFullscreen = isTauri
      ? listen("lokus:toggle-fullscreen", () => handleViewAction("fullscreen"))
      : Promise.resolve(
          addDom("lokus:toggle-fullscreen", () =>
            handleViewAction("fullscreen")
          )
        );

    // Theme switching events
    const unlistenThemeLight = isTauri ? listen("lokus:theme-light", () => {
      // TODO: Connect to theme manager to set light theme
      console.log('Switch to Light theme');
    }) : Promise.resolve(addDom('lokus:theme-light', () => { console.log('Switch to Light theme'); }));

    const unlistenThemeDark = isTauri ? listen("lokus:theme-dark", () => {
      // TODO: Connect to theme manager to set dark theme
      console.log('Switch to Dark theme');
    }) : Promise.resolve(addDom('lokus:theme-dark', () => { console.log('Switch to Dark theme'); }));

    const unlistenThemeAuto = isTauri ? listen("lokus:theme-auto", () => {
      // TODO: Connect to theme manager to set auto theme
      console.log('Switch to Auto theme');
    }) : Promise.resolve(addDom('lokus:theme-auto', () => { console.log('Switch to Auto theme'); }));

    // Insert menu events
<<<<<<< HEAD
    const unlistenInsertWikiLink = isTauri
      ? listen("lokus:insert-wikilink", () => handleEditorInsert("wikilink"))
      : Promise.resolve(
          addDom("lokus:insert-wikilink", () => handleEditorInsert("wikilink"))
        );
    const unlistenInsertMathInline = isTauri
      ? listen("lokus:insert-math-inline", () =>
          handleEditorInsert("math-inline")
        )
      : Promise.resolve(
          addDom("lokus:insert-math-inline", () =>
            handleEditorInsert("math-inline")
          )
        );
    const unlistenInsertMathBlock = isTauri
      ? listen("lokus:insert-math-block", () =>
          handleEditorInsert("math-block")
        )
      : Promise.resolve(
          addDom("lokus:insert-math-block", () =>
            handleEditorInsert("math-block")
          )
        );
    const unlistenInsertTable = isTauri
      ? listen("lokus:insert-table", () => handleEditorInsert("table"))
      : Promise.resolve(
          addDom("lokus:insert-table", () => handleEditorInsert("table"))
        );
    const unlistenInsertImage = isTauri
      ? listen("lokus:insert-image", () => handleEditorInsert("image"))
      : Promise.resolve(
          addDom("lokus:insert-image", () => handleEditorInsert("image"))
        );
    const unlistenInsertCodeBlock = isTauri
      ? listen("lokus:insert-code-block", () =>
          handleEditorInsert("code-block")
        )
      : Promise.resolve(
          addDom("lokus:insert-code-block", () =>
            handleEditorInsert("code-block")
          )
        );
    const unlistenInsertHorizontalRule = isTauri
      ? listen("lokus:insert-horizontal-rule", () =>
          handleEditorInsert("horizontal-rule")
        )
      : Promise.resolve(
          addDom("lokus:insert-horizontal-rule", () =>
            handleEditorInsert("horizontal-rule")
          )
        );
    const unlistenInsertBlockquote = isTauri
      ? listen("lokus:insert-blockquote", () =>
          handleEditorInsert("blockquote")
        )
      : Promise.resolve(
          addDom("lokus:insert-blockquote", () =>
            handleEditorInsert("blockquote")
          )
        );
    const unlistenInsertBulletList = isTauri
      ? listen("lokus:insert-bullet-list", () =>
          handleEditorInsert("bullet-list")
        )
      : Promise.resolve(
          addDom("lokus:insert-bullet-list", () =>
            handleEditorInsert("bullet-list")
          )
        );
    const unlistenInsertOrderedList = isTauri
      ? listen("lokus:insert-ordered-list", () =>
          handleEditorInsert("ordered-list")
        )
      : Promise.resolve(
          addDom("lokus:insert-ordered-list", () =>
            handleEditorInsert("ordered-list")
          )
        );
    const unlistenInsertTaskList = isTauri
      ? listen("lokus:insert-task-list", () => handleEditorInsert("task-list"))
      : Promise.resolve(
          addDom("lokus:insert-task-list", () =>
            handleEditorInsert("task-list")
          )
        );
=======
    const unlistenInsertWikiLink = isTauri ? listen("lokus:insert-wikilink", () => handleEditorInsert('wikilink')) : Promise.resolve(addDom('lokus:insert-wikilink', () => handleEditorInsert('wikilink')));
    const unlistenInsertMathInline = isTauri ? listen("lokus:insert-math-inline", () => handleEditorInsert('math-inline')) : Promise.resolve(addDom('lokus:insert-math-inline', () => handleEditorInsert('math-inline')));
    const unlistenInsertMathBlock = isTauri ? listen("lokus:insert-math-block", () => handleEditorInsert('math-block')) : Promise.resolve(addDom('lokus:insert-math-block', () => handleEditorInsert('math-block')));

    // Handle single math insertion event from menu (defaults to inline)
    const unlistenInsertMath = isTauri ? listen("lokus:insert-math", () => handleEditorInsert('math-inline')) : Promise.resolve(addDom('lokus:insert-math', () => handleEditorInsert('math-inline')));

    // Heading insertion events
    const unlistenInsertHeading = isTauri ? listen("lokus:insert-heading", (event) => {
      const level = event.payload || 1;
      handleEditorInsert('heading', { level });
    }) : Promise.resolve(addDom('lokus:insert-heading', (event) => {
      const level = event.detail || 1;
      handleEditorInsert('heading', { level });
    }));
    const unlistenInsertTable = isTauri ? listen("lokus:insert-table", () => handleEditorInsert('table')) : Promise.resolve(addDom('lokus:insert-table', () => handleEditorInsert('table')));
    const unlistenInsertImage = isTauri ? listen("lokus:insert-image", () => handleEditorInsert('image')) : Promise.resolve(addDom('lokus:insert-image', () => handleEditorInsert('image')));
    const unlistenInsertCodeBlock = isTauri ? listen("lokus:insert-code-block", () => handleEditorInsert('code-block')) : Promise.resolve(addDom('lokus:insert-code-block', () => handleEditorInsert('code-block')));
    const unlistenInsertHorizontalRule = isTauri ? listen("lokus:insert-horizontal-rule", () => handleEditorInsert('horizontal-rule')) : Promise.resolve(addDom('lokus:insert-horizontal-rule', () => handleEditorInsert('horizontal-rule')));
    const unlistenInsertBlockquote = isTauri ? listen("lokus:insert-blockquote", () => handleEditorInsert('blockquote')) : Promise.resolve(addDom('lokus:insert-blockquote', () => handleEditorInsert('blockquote')));
    const unlistenInsertBulletList = isTauri ? listen("lokus:insert-bullet-list", () => handleEditorInsert('bullet-list')) : Promise.resolve(addDom('lokus:insert-bullet-list', () => handleEditorInsert('bullet-list')));
    const unlistenInsertOrderedList = isTauri ? listen("lokus:insert-ordered-list", () => handleEditorInsert('ordered-list')) : Promise.resolve(addDom('lokus:insert-ordered-list', () => handleEditorInsert('ordered-list')));
    const unlistenInsertTaskList = isTauri ? listen("lokus:insert-task-list", () => handleEditorInsert('task-list')) : Promise.resolve(addDom('lokus:insert-task-list', () => handleEditorInsert('task-list')));
>>>>>>> 99b1ab5b

    // Format menu events
    const unlistenFormatBold = isTauri
      ? listen("lokus:format-bold", () => handleEditorFormat("bold"))
      : Promise.resolve(
          addDom("lokus:format-bold", () => handleEditorFormat("bold"))
        );
    const unlistenFormatItalic = isTauri
      ? listen("lokus:format-italic", () => handleEditorFormat("italic"))
      : Promise.resolve(
          addDom("lokus:format-italic", () => handleEditorFormat("italic"))
        );
    const unlistenFormatUnderline = isTauri
      ? listen("lokus:format-underline", () => handleEditorFormat("underline"))
      : Promise.resolve(
          addDom("lokus:format-underline", () =>
            handleEditorFormat("underline")
          )
        );
    const unlistenFormatStrikethrough = isTauri
      ? listen("lokus:format-strikethrough", () =>
          handleEditorFormat("strikethrough")
        )
      : Promise.resolve(
          addDom("lokus:format-strikethrough", () =>
            handleEditorFormat("strikethrough")
          )
        );
    const unlistenFormatCode = isTauri
      ? listen("lokus:format-code", () => handleEditorFormat("code"))
      : Promise.resolve(
          addDom("lokus:format-code", () => handleEditorFormat("code"))
        );
    const unlistenFormatHighlight = isTauri
      ? listen("lokus:format-highlight", () => handleEditorFormat("highlight"))
      : Promise.resolve(
          addDom("lokus:format-highlight", () =>
            handleEditorFormat("highlight")
          )
        );
    const unlistenFormatSuperscript = isTauri
      ? listen("lokus:format-superscript", () =>
          handleEditorFormat("superscript")
        )
      : Promise.resolve(
          addDom("lokus:format-superscript", () =>
            handleEditorFormat("superscript")
          )
        );
    const unlistenFormatSubscript = isTauri
      ? listen("lokus:format-subscript", () => handleEditorFormat("subscript"))
      : Promise.resolve(
          addDom("lokus:format-subscript", () =>
            handleEditorFormat("subscript")
          )
        );
    const unlistenFormatClear = isTauri
      ? listen("lokus:format-clear", () =>
          handleEditorFormat("clear-formatting")
        )
      : Promise.resolve(
          addDom("lokus:format-clear", () =>
            handleEditorFormat("clear-formatting")
          )
        );

    // Window menu events
    const unlistenWindowMinimize = isTauri
      ? listen("lokus:window-minimize", () => handleWindowAction("minimize"))
      : Promise.resolve(
          addDom("lokus:window-minimize", () => handleWindowAction("minimize"))
        );
    const unlistenWindowClose = isTauri
      ? listen("lokus:window-close", () => handleWindowAction("close"))
      : Promise.resolve(
          addDom("lokus:window-close", () => handleWindowAction("close"))
        );

    // Additional window menu events
    const unlistenWindowZoom = isTauri ? listen("lokus:window-zoom", () => handleWindowAction('zoom')) : Promise.resolve(addDom('lokus:window-zoom', () => handleWindowAction('zoom')));

    // Help menu events
    const unlistenHelp = isTauri
      ? listen("lokus:help", () => handleHelpAction("help"))
      : Promise.resolve(addDom("lokus:help", () => handleHelpAction("help")));
    const unlistenKeyboardShortcuts = isTauri
      ? listen("lokus:keyboard-shortcuts", () =>
          handleHelpAction("keyboard-shortcuts")
        )
      : Promise.resolve(
          addDom("lokus:keyboard-shortcuts", () =>
            handleHelpAction("keyboard-shortcuts")
          )
        );
    const unlistenReleaseNotes = isTauri
      ? listen("lokus:release-notes", () => handleHelpAction("release-notes"))
      : Promise.resolve(
          addDom("lokus:release-notes", () => handleHelpAction("release-notes"))
        );
    const unlistenReportIssue = isTauri
      ? listen("lokus:report-issue", () => handleHelpAction("report-issue"))
      : Promise.resolve(
          addDom("lokus:report-issue", () => handleHelpAction("report-issue"))
        );

    return () => {
<<<<<<< HEAD
      unlistenSave.then((f) => {
        if (typeof f === "function") f();
      });
      unlistenClose.then((f) => {
        if (typeof f === "function") f();
      });
      unlistenNewFile.then((f) => {
        if (typeof f === "function") f();
      });
      unlistenNewFolder.then((f) => {
        if (typeof f === "function") f();
      });
      unlistenToggleSidebar.then((f) => {
        if (typeof f === "function") f();
      });
      unlistenCommandPalette.then((f) => {
        if (typeof f === "function") f();
      });
      unlistenInFileSearch.then((f) => {
        if (typeof f === "function") f();
      });
      unlistenGlobalSearch.then((f) => {
        if (typeof f === "function") f();
      });
      unlistenGraphView.then((f) => {
        if (typeof f === "function") f();
      });
      unlistenShortcutHelp.then((f) => {
        if (typeof f === "function") f();
      });
      unlistenRefreshFiles.then((f) => {
        if (typeof f === "function") f();
      });
      unlistenNewCanvas.then((f) => {
        if (typeof f === "function") f();
      });
      unlistenOpenKanban.then((f) => {
        if (typeof f === "function") f();
      });
      unlistenReopenClosedTab.then((f) => {
        if (typeof f === "function") f();
      });
      unlistenToggleSplitView.then((f) => {
        if (typeof f === "function") f();
      });
      unlistenToggleSplitDirection.then((f) => {
        if (typeof f === "function") f();
      });
      unlistenResetPaneSize.then((f) => {
        if (typeof f === "function") f();
      });
      unlistenToggleSyncScrolling.then((f) => {
        if (typeof f === "function") f();
      });
      unlistenTemplatePicker.then((f) => {
        if (typeof f === "function") f();
      });
=======
      unlistenSave.then(f => { if (typeof f === 'function') f(); });
      unlistenClose.then(f => { if (typeof f === 'function') f(); });
      unlistenNewFile.then(f => { if (typeof f === 'function') f(); });
      unlistenNewFolder.then(f => { if (typeof f === 'function') f(); });
      unlistenToggleSidebar.then(f => { if (typeof f === 'function') f(); });
      unlistenCommandPalette.then(f => { if (typeof f === 'function') f(); });
      unlistenInFileSearch.then(f => { if (typeof f === 'function') f(); });
      unlistenGlobalSearch.then(f => { if (typeof f === 'function') f(); });
      unlistenGraphView.then(f => { if (typeof f === 'function') f(); });
      unlistenShortcutHelp.then(f => { if (typeof f === 'function') f(); });
      unlistenRefreshFiles.then(f => { if (typeof f === 'function') f(); });
      unlistenNewCanvas.then(f => { if (typeof f === 'function') f(); });
      unlistenOpenKanban.then(f => { if (typeof f === 'function') f(); });
      unlistenReopenClosedTab.then(f => { if (typeof f === 'function') f(); });
      unlistenToggleSplitView.then(f => { if (typeof f === 'function') f(); });
      unlistenToggleSplitDirection.then(f => { if (typeof f === 'function') f(); });
      unlistenResetPaneSize.then(f => { if (typeof f === 'function') f(); });
      unlistenToggleSyncScrolling.then(f => { if (typeof f === 'function') f(); });
      unlistenTemplatePicker.then(f => { if (typeof f === 'function') f(); });
      
      // Cleanup menu event listeners
      unlistenExportPdf.then(f => { if (typeof f === 'function') f(); });
      unlistenPrint.then(f => { if (typeof f === 'function') f(); });
      unlistenUndo.then(f => { if (typeof f === 'function') f(); });
      unlistenRedo.then(f => { if (typeof f === 'function') f(); });
      unlistenCut.then(f => { if (typeof f === 'function') f(); });
      unlistenCopy.then(f => { if (typeof f === 'function') f(); });
      unlistenPaste.then(f => { if (typeof f === 'function') f(); });
      unlistenSelectAll.then(f => { if (typeof f === 'function') f(); });
      unlistenFindReplace.then(f => { if (typeof f === 'function') f(); });
      unlistenZoomIn.then(f => { if (typeof f === 'function') f(); });
      unlistenZoomOut.then(f => { if (typeof f === 'function') f(); });
      unlistenActualSize.then(f => { if (typeof f === 'function') f(); });
      unlistenFullscreen.then(f => { if (typeof f === 'function') f(); });
      unlistenInsertWikiLink.then(f => { if (typeof f === 'function') f(); });
      unlistenInsertMathInline.then(f => { if (typeof f === 'function') f(); });
      unlistenInsertMathBlock.then(f => { if (typeof f === 'function') f(); });
      unlistenInsertTable.then(f => { if (typeof f === 'function') f(); });
      unlistenInsertImage.then(f => { if (typeof f === 'function') f(); });
      unlistenInsertCodeBlock.then(f => { if (typeof f === 'function') f(); });
      unlistenInsertHorizontalRule.then(f => { if (typeof f === 'function') f(); });
      unlistenInsertBlockquote.then(f => { if (typeof f === 'function') f(); });
      unlistenInsertBulletList.then(f => { if (typeof f === 'function') f(); });
      unlistenInsertOrderedList.then(f => { if (typeof f === 'function') f(); });
      unlistenInsertTaskList.then(f => { if (typeof f === 'function') f(); });
      unlistenFormatBold.then(f => { if (typeof f === 'function') f(); });
      unlistenFormatItalic.then(f => { if (typeof f === 'function') f(); });
      unlistenFormatUnderline.then(f => { if (typeof f === 'function') f(); });
      unlistenFormatStrikethrough.then(f => { if (typeof f === 'function') f(); });
      unlistenFormatCode.then(f => { if (typeof f === 'function') f(); });
      unlistenFormatHighlight.then(f => { if (typeof f === 'function') f(); });
      unlistenFormatSuperscript.then(f => { if (typeof f === 'function') f(); });
      unlistenFormatSubscript.then(f => { if (typeof f === 'function') f(); });
      unlistenFormatClear.then(f => { if (typeof f === 'function') f(); });
      unlistenWindowMinimize.then(f => { if (typeof f === 'function') f(); });
      unlistenWindowClose.then(f => { if (typeof f === 'function') f(); });
      unlistenHelp.then(f => { if (typeof f === 'function') f(); });
      unlistenKeyboardShortcuts.then(f => { if (typeof f === 'function') f(); });
      unlistenReleaseNotes.then(f => { if (typeof f === 'function') f(); });
      unlistenReportIssue.then(f => { if (typeof f === 'function') f(); });

      // Clean up new event listeners
      unlistenShowAbout.then(f => { if (typeof f === 'function') f(); });
      unlistenSaveAs.then(f => { if (typeof f === 'function') f(); });
      unlistenExportHtml.then(f => { if (typeof f === 'function') f(); });
      unlistenCloseWindow.then(f => { if (typeof f === 'function') f(); });
      unlistenOpenWorkspace.then(f => { if (typeof f === 'function') f(); });
      unlistenThemeLight.then(f => { if (typeof f === 'function') f(); });
      unlistenThemeDark.then(f => { if (typeof f === 'function') f(); });
      unlistenThemeAuto.then(f => { if (typeof f === 'function') f(); });
      unlistenInsertMath.then(f => { if (typeof f === 'function') f(); });
      unlistenInsertHeading.then(f => { if (typeof f === 'function') f(); });
      unlistenWindowZoom.then(f => { if (typeof f === 'function') f(); });
    };
  }, [handleSave, handleSaveAs, handleExportHtml, handleExportPdf, handleOpenWorkspace, handleTabClose, handleReopenClosedTab, handleToggleSplitView, toggleSplitDirection, resetPaneSize]);

  const cols = (() => {
    const mainContent = `minmax(0,1fr)`;
    const leftPanel = showLeft ? `${leftW}px 1px ` : "";
    const rightPanel = showRight ? ` 1px ${rightW}px` : "";
    return `48px 1px ${leftPanel}${mainContent}${rightPanel}`;
  })();
>>>>>>> 99b1ab5b

      // Cleanup menu event listeners
      unlistenOpenFile.then((f) => {
        if (typeof f === "function") f();
      });
      unlistenExportPdf.then((f) => {
        if (typeof f === "function") f();
      });
      unlistenPrint.then((f) => {
        if (typeof f === "function") f();
      });
      unlistenUndo.then((f) => {
        if (typeof f === "function") f();
      });
      unlistenRedo.then((f) => {
        if (typeof f === "function") f();
      });
      unlistenCut.then((f) => {
        if (typeof f === "function") f();
      });
      unlistenCopy.then((f) => {
        if (typeof f === "function") f();
      });
      unlistenPaste.then((f) => {
        if (typeof f === "function") f();
      });
      unlistenSelectAll.then((f) => {
        if (typeof f === "function") f();
      });
      unlistenFindReplace.then((f) => {
        if (typeof f === "function") f();
      });
      unlistenZoomIn.then((f) => {
        if (typeof f === "function") f();
      });
      unlistenZoomOut.then((f) => {
        if (typeof f === "function") f();
      });
      unlistenActualSize.then((f) => {
        if (typeof f === "function") f();
      });
      unlistenFullscreen.then((f) => {
        if (typeof f === "function") f();
      });
      unlistenInsertWikiLink.then((f) => {
        if (typeof f === "function") f();
      });
      unlistenInsertMathInline.then((f) => {
        if (typeof f === "function") f();
      });
      unlistenInsertMathBlock.then((f) => {
        if (typeof f === "function") f();
      });
      unlistenInsertTable.then((f) => {
        if (typeof f === "function") f();
      });
      unlistenInsertImage.then((f) => {
        if (typeof f === "function") f();
      });
      unlistenInsertCodeBlock.then((f) => {
        if (typeof f === "function") f();
      });
      unlistenInsertHorizontalRule.then((f) => {
        if (typeof f === "function") f();
      });
      unlistenInsertBlockquote.then((f) => {
        if (typeof f === "function") f();
      });
      unlistenInsertBulletList.then((f) => {
        if (typeof f === "function") f();
      });
      unlistenInsertOrderedList.then((f) => {
        if (typeof f === "function") f();
      });
      unlistenInsertTaskList.then((f) => {
        if (typeof f === "function") f();
      });
      unlistenFormatBold.then((f) => {
        if (typeof f === "function") f();
      });
      unlistenFormatItalic.then((f) => {
        if (typeof f === "function") f();
      });
      unlistenFormatUnderline.then((f) => {
        if (typeof f === "function") f();
      });
      unlistenFormatStrikethrough.then((f) => {
        if (typeof f === "function") f();
      });
      unlistenFormatCode.then((f) => {
        if (typeof f === "function") f();
      });
      unlistenFormatHighlight.then((f) => {
        if (typeof f === "function") f();
      });
      unlistenFormatSuperscript.then((f) => {
        if (typeof f === "function") f();
      });
      unlistenFormatSubscript.then((f) => {
        if (typeof f === "function") f();
      });
      unlistenFormatClear.then((f) => {
        if (typeof f === "function") f();
      });
      unlistenWindowMinimize.then((f) => {
        if (typeof f === "function") f();
      });
      unlistenWindowClose.then((f) => {
        if (typeof f === "function") f();
      });
      unlistenHelp.then((f) => {
        if (typeof f === "function") f();
      });
      unlistenKeyboardShortcuts.then((f) => {
        if (typeof f === "function") f();
      });
      unlistenReleaseNotes.then((f) => {
        if (typeof f === "function") f();
      });
      unlistenReportIssue.then((f) => {
        if (typeof f === "function") f();
      });
    };
  }, [
    handleSave,
    handleTabClose,
    handleReopenClosedTab,
    handleToggleSplitView,
    toggleSplitDirection,
    resetPaneSize,
  ]);

  const cols = (() => {
    const mainContent = `minmax(0,1fr)`;
    const leftPanel = showLeft ? `${leftW}px 1px ` : "";
    const rightPanel = showRight ? ` 1px ${rightW}px` : "";
    return `48px 1px ${leftPanel}${mainContent}${rightPanel}`;
  })();

  // Add a simple fallback if path is not set
  if (!path && !initialPath) {
    return (
      <div
        style={{
          background: "black",
          color: "white",
          height: "100vh",
          display: "flex",
          flexDirection: "column",
          alignItems: "center",
          justifyContent: "center",
          fontSize: "20px",
          fontFamily: "monospace",
        }}
      >
        <div>NO PATH PROVIDED</div>
        <div>initialPath: {String(initialPath)}</div>
        <div>path: {String(path)}</div>
        <div>URL: {window.location.href}</div>
        <div>Search: {window.location.search}</div>
        <div>Hash: {window.location.hash}</div>
        <div style={{ marginTop: "20px", fontSize: "14px" }}>
          This is the Workspace component but no path was provided
        </div>
      </div>
    );
  }

  return (
    <PanelManager>
      <div className="h-screen bg-app-panel text-app-text flex flex-col font-sans transition-colors duration-300 overflow-hidden no-select">
        {/* Test Mode Indicator */}
        {isTestMode && (
          <div className="fixed top-4 right-4 bg-yellow-500 text-black px-3 py-1 rounded-md text-sm font-medium z-50">
            🧪 Test Mode Active
          </div>
        )}
        <div
          className="flex-1 min-h-0 grid overflow-hidden"
          style={{ gridTemplateColumns: cols }}
        >
          <aside className="flex flex-col items-center gap-1 py-3 border-r border-app-border bg-app-panel">
            {/* Menu Toggle */}
            <button
              onClick={() => setShowLeft((v) => !v)}
              title={showLeft ? "Hide sidebar" : "Show sidebar"}
              className="obsidian-button icon-only mb-2"
              onMouseEnter={(e) => {
                const icon = e.currentTarget.querySelector("svg");
                if (icon) icon.style.color = "rgb(var(--accent))";
              }}
              onMouseLeave={(e) => {
                const icon = e.currentTarget.querySelector("svg");
                if (icon) icon.style.color = showLeft ? "white" : "black";
              }}
            >
              <LokusLogo
                className="w-6 h-6"
                style={{ color: showLeft ? "white" : "black" }}
              />
            </button>

            {/* Activity Bar - VS Code Style */}
            <div className="w-full border-t border-app-border/50 pt-2">
              <button
                onClick={() => {
                  setShowKanban(false);
                  setShowPlugins(false);
                  setShowGraphView(false);
                  setShowLeft(true);
                }}
                title="Explorer"
                className="obsidian-button icon-only w-full mb-1"
                onMouseEnter={(e) => {
                  const icon = e.currentTarget.querySelector("svg");
                  if (icon) icon.style.color = "rgb(var(--accent))";
                }}
                onMouseLeave={(e) => {
                  const icon = e.currentTarget.querySelector("svg");
                  if (icon)
                    icon.style.color =
                      !showKanban && !showPlugins && !showGraphView && showLeft
                        ? "rgb(var(--accent))"
                        : "";
                }}
              >
                <FolderOpen
                  className="w-5 h-5"
                  style={
                    !showKanban && !showPlugins && !showGraphView && showLeft
                      ? { color: "rgb(var(--accent))" }
                      : {}
                  }
                />
              </button>

              <button
                onClick={() => {
                  setShowKanban(true);
                  setShowPlugins(false);
                  setShowGraphView(false);
                  setShowLeft(true);
                }}
                title="Task Board"
                className="obsidian-button icon-only w-full mb-1"
                onMouseEnter={(e) => {
                  const icon = e.currentTarget.querySelector("svg");
                  if (icon) icon.style.color = "rgb(var(--accent))";
                }}
                onMouseLeave={(e) => {
                  const icon = e.currentTarget.querySelector("svg");
                  if (icon)
                    icon.style.color =
                      showKanban && !showPlugins && !showGraphView
                        ? "rgb(var(--accent))"
                        : "";
                }}
              >
                <LayoutGrid
                  className="w-5 h-5"
                  style={
                    showKanban && !showPlugins && !showGraphView
                      ? { color: "rgb(var(--accent))" }
                      : {}
                  }
                />
              </button>

              <button
                onClick={() => {
                  setShowPlugins(true);
                  setShowKanban(false);
                  setShowGraphView(false);
                  setShowLeft(true);
                }}
                title="Extensions"
                className="obsidian-button icon-only w-full mb-1"
                onMouseEnter={(e) => {
                  const icon = e.currentTarget.querySelector("svg");
                  if (icon) icon.style.color = "rgb(var(--accent))";
                }}
                onMouseLeave={(e) => {
                  const icon = e.currentTarget.querySelector("svg");
                  if (icon)
                    icon.style.color =
                      showPlugins && !showKanban && !showGraphView
                        ? "rgb(var(--accent))"
                        : "";
                }}
              >
                <Puzzle
                  className="w-5 h-5"
                  style={
                    showPlugins && !showKanban && !showGraphView
                      ? { color: "rgb(var(--accent))" }
                      : {}
                  }
                />
              </button>

              <button
                onClick={() => {
                  setShowMarketplace(true);
                  setShowPlugins(false);
                  setShowKanban(false);
                  setShowLeft(true);
                }}
                title="Plugin Marketplace"
                className="obsidian-button icon-only w-full mb-1"
                onMouseEnter={(e) => {
                  const icon = e.currentTarget.querySelector("svg");
                  if (icon) icon.style.color = "rgb(var(--accent))";
                }}
                onMouseLeave={(e) => {
                  const icon = e.currentTarget.querySelector("svg");
                  if (icon)
                    icon.style.color = showMarketplace
                      ? "rgb(var(--accent))"
                      : "";
                }}
              >
                <Package
                  className="w-5 h-5"
                  style={showMarketplace ? { color: "rgb(var(--accent))" } : {}}
                />
              </button>

              <button
                onClick={handleOpenGraphView}
                title="Graph View"
                className="obsidian-button icon-only w-full mb-1"
                onMouseEnter={(e) => {
                  const icon = e.currentTarget.querySelector("svg");
                  if (icon) icon.style.color = "rgb(var(--accent))";
                }}
                onMouseLeave={(e) => {
                  const icon = e.currentTarget.querySelector("svg");
                  if (icon) icon.style.color = "";
                }}
              >
                <Network className="w-5 h-5" />
              </button>

              <button
                onClick={handleOpenGmail}
                title="Gmail"
                className="obsidian-button icon-only w-full"
                onMouseEnter={(e) => {
                  const icon = e.currentTarget.querySelector("svg");
                  if (icon) icon.style.color = "rgb(var(--accent))";
                }}
                onMouseLeave={(e) => {
                  const icon = e.currentTarget.querySelector("svg");
                  if (icon) icon.style.color = "";
                }}
              >
                <Mail className="w-5 h-5" />
              </button>
            </div>
          </aside>
          <div className="bg-app-border/20 w-px" />
          {showLeft && (
            <aside className="overflow-y-auto flex flex-col">
              {/* Clean Header with Title and Actions - Hide for Kanban */}
              {!showKanban && (
                <div className="h-12 shrink-0 px-4 flex items-center justify-between gap-2 border-b border-app-border">
                  <div className="flex items-center gap-3">
                    <h2 className="text-sm font-medium text-app-text">
                      {showPlugins
                        ? "Extensions"
                        : showGraphView
                          ? "Graph View"
                          : "Explorer"}
                    </h2>
                    {!showPlugins && !showGraphView && (
                      <button
                        onClick={closeAllFolders}
                        title="Close all folders"
                        className="obsidian-button small icon-only"
                      >
                        <FolderMinus className="w-3.5 h-3.5" />
                      </button>
                    )}
                  </div>
                  {!showPlugins && !showGraphView && (
                    <div className="flex items-center gap-1">
                      <button
                        onClick={handleCreateFile}
                        title="New File"
                        className="obsidian-button small icon-only"
                      >
                        <FilePlus className="w-4 h-4" />
                      </button>
                      <button
                        onClick={handleCreateCanvas}
                        title="New Canvas"
                        className="obsidian-button small icon-only"
                      >
                        <Layers className="w-4 h-4" />
                      </button>
                      <button
                        onClick={handleCreateFolder}
                        title="New Folder"
                        className="obsidian-button small icon-only"
                      >
                        <FolderPlus className="w-4 h-4" />
                      </button>
                    </div>
                  )}
                </div>
              )}
              {showPlugins ? (
                <div className="flex-1 overflow-hidden">
                  <PluginSettings onOpenPluginDetail={handleOpenPluginDetail} />
                </div>
              ) : showKanban ? (
                <div className="flex-1 overflow-hidden">
                  <MiniKanban
                    workspacePath={path}
                    onOpenFull={handleOpenFullKanban}
                  />
                </div>
              ) : showGraphView ? (
                <div className="flex-1 overflow-hidden p-4">
                  <div className="text-center mb-4">
                    <button
                      onClick={handleOpenGraphView}
                      className="obsidian-button primary w-full"
                    >
                      Open Graph View
                    </button>
                  </div>
                  <div className="text-sm text-app-muted">
                    <p className="mb-2">
                      The graph view shows the connections between your notes.
                    </p>
                    <p>
                      Use{" "}
                      <kbd className="px-1 py-0.5 text-xs bg-app-panel rounded">
                        Cmd+Shift+G
                      </kbd>{" "}
                      to quickly open the graph view.
                    </p>
                  </div>
                </div>
              ) : (
                <ContextMenu>
                  <ContextMenuTrigger asChild>
                    <div className="p-2 flex-1 overflow-y-auto">
                      <FileTreeView
                        entries={fileTree}
                        onFileClick={handleFileOpen}
                        activeFile={activeFile}
                        onRefresh={handleRefreshFiles}
                        data-testid="file-tree"
                        expandedFolders={expandedFolders}
                        toggleFolder={toggleFolder}
                        isCreating={isCreatingFolder}
                        onCreateConfirm={handleConfirmCreateFolder}
                        keymap={keymap}
                      />
                    </div>
                  </ContextMenuTrigger>
                  <ContextMenuContent>
                    <ContextMenuItem onClick={handleCreateFile}>
                      New File
                      <span className="ml-auto text-xs text-app-muted">
                        {formatAccelerator(keymap["new-file"])}
                      </span>
                    </ContextMenuItem>
                    <ContextMenuItem onClick={handleCreateCanvas}>
                      New Canvas
                    </ContextMenuItem>
                    <ContextMenuItem onClick={handleCreateFolder}>
                      New Folder
                      <span className="ml-auto text-xs text-app-muted">
                        {formatAccelerator(keymap["new-folder"])}
                      </span>
                    </ContextMenuItem>
                    <ContextMenuSeparator />
                    <ContextMenuItem onClick={handleRefreshFiles}>
                      Refresh
                    </ContextMenuItem>
                  </ContextMenuContent>
                </ContextMenu>
              )}
            </aside>
          )}
          {showLeft && (
            <div
              onMouseDown={startLeftDrag}
              className="cursor-col-resize bg-app-border hover:bg-app-accent transition-colors duration-300 w-1 min-h-full"
            />
          )}
          <main className="min-w-0 min-h-0 flex flex-col bg-app-bg">
            {/* Main content area */}
            <>
              {useSplitView ? (
                /* Split View - Two Complete Panes */
                <div
                  className={`h-full overflow-hidden ${splitDirection === "vertical" ? "flex" : "flex flex-col"}`}
                >
                  {/* Left/Top Pane */}
                  <div
                    className={`flex flex-col overflow-hidden ${
                      splitDirection === "vertical"
                        ? "border-r border-app-border"
                        : "border-b border-app-border"
                    }`}
                    style={{
                      [splitDirection === "vertical" ? "width" : "height"]:
                        `${leftPaneSize}%`,
                    }}
                  >
                    <TabBar
                      tabs={openTabs}
                      activeTab={activeFile}
                      onTabClick={(path) => {
                        // In split view, only change the left pane, don't auto-update right pane
                        setActiveFile(path);
                      }}
                      onTabClose={handleTabClose}
                      unsavedChanges={unsavedChanges}
                      onDragEnd={handleTabDragEnd}
                      onNewTab={handleCreateFile}
                      onSplitDragStart={handleSplitDragStart}
                      onSplitDragEnd={handleSplitDragEnd}
                      useSplitView={useSplitView}
                      onToggleSplitView={handleToggleSplitView}
                      splitDirection={splitDirection}
                      onToggleSplitDirection={toggleSplitDirection}
                      syncScrolling={syncScrolling}
                      onToggleSyncScrolling={() =>
                        setSyncScrolling((prev) => !prev)
                      }
                      onResetPaneSize={resetPaneSize}
                      isLeftPane={true}
                    />
                    {/* Left/Top Pane Content */}
                    {activeFile ? (
                      <div
                        ref={leftPaneScrollRef}
                        className="flex-1 p-4 overflow-y-auto"
                        onScroll={handleLeftPaneScroll}
                      >
                        <input
                          type="text"
                          value={editorTitle}
                          onChange={(e) => setEditorTitle(e.target.value)}
                          className="w-full bg-transparent text-4xl font-bold mb-6 outline-none text-app-text"
                        />
                        <Editor
                          key={`left-pane-${activeFile}`}
                          ref={editorRef}
                          content={editorContent}
                          onContentChange={handleEditorChange}
                        />
                      </div>
                    ) : (
                      <div className="flex-1 flex items-center justify-center text-app-muted">
                        No file selected
                      </div>
                    )}
                  </div>

                  {/* Resizer */}
                  <div
                    className={`${
                      splitDirection === "vertical"
                        ? "w-1 cursor-col-resize hover:bg-app-accent"
                        : "h-1 cursor-row-resize hover:bg-app-accent"
                    } bg-app-border transition-colors duration-200 flex-shrink-0`}
                    onMouseDown={handleMouseDown}
                    onDoubleClick={resetPaneSize}
                  />

                  {/* Right/Bottom Pane */}
                  <div
                    className="flex flex-col overflow-hidden"
                    style={{
                      [splitDirection === "vertical" ? "width" : "height"]:
                        `${100 - leftPaneSize}%`,
                    }}
                  >
                    <TabBar
                      tabs={openTabs}
                      activeTab={rightPaneFile}
                      onTabClick={(path) => {
                        // Prevent scroll jumping when switching tabs
                        const currentScrollTop =
                          document.documentElement.scrollTop ||
                          document.body.scrollTop;

                        setRightPaneFile(path);
                        const tab = openTabs.find((t) => t.path === path);
                        setRightPaneTitle(tab?.name || "");

                        // Only load file content for actual files, not special views
                        const isSpecialView =
                          path === "__kanban__" ||
                          path === "__gmail__" ||
                          path.startsWith("__graph__") ||
                          path.startsWith("__plugin_") ||
                          path.endsWith(".canvas");

                        if (
                          !isSpecialView &&
                          (path.endsWith(".md") || path.endsWith(".txt"))
                        ) {
                          invoke("read_file_content", { path })
                            .then((content) => {
                              setRightPaneContent(content || "");

                              // Restore scroll position after state update
                              requestAnimationFrame(() => {
                                if (
                                  document.documentElement.scrollTop !==
                                  currentScrollTop
                                ) {
                                  document.documentElement.scrollTop =
                                    currentScrollTop;
                                  document.body.scrollTop = currentScrollTop;
                                }
                              });
                            })
                            .catch((err) => {
                              console.error("Failed to load content:", err);
                              setRightPaneContent("");
                            });
                        } else {
                          // For special views, clear content and restore scroll
                          setRightPaneContent("");
                          requestAnimationFrame(() => {
                            if (
                              document.documentElement.scrollTop !==
                              currentScrollTop
                            ) {
                              document.documentElement.scrollTop =
                                currentScrollTop;
                              document.body.scrollTop = currentScrollTop;
                            }
                          });
                        }
                      }}
                      onTabClose={handleTabClose}
                      unsavedChanges={unsavedChanges}
                      onDragEnd={handleTabDragEnd}
                      onNewTab={handleCreateFile}
                      onSplitDragStart={handleSplitDragStart}
                      onSplitDragEnd={handleSplitDragEnd}
                      useSplitView={useSplitView}
                      onToggleSplitView={handleToggleSplitView}
                      splitDirection={splitDirection}
                      onToggleSplitDirection={toggleSplitDirection}
                      syncScrolling={syncScrolling}
                      onToggleSyncScrolling={() =>
                        setSyncScrolling((prev) => !prev)
                      }
                      onResetPaneSize={resetPaneSize}
                      isLeftPane={false}
                    />
                    {/* Right/Bottom Pane Content */}
                    {rightPaneFile ? (
                      rightPaneFile === "__kanban__" ? (
                        <div className="flex-1 bg-app-panel overflow-hidden">
                          <FullKanban
                            workspacePath={path}
                            onFileOpen={handleFileOpen}
                          />
                        </div>
                      ) : rightPaneFile && rightPaneFile.endsWith(".canvas") ? (
                        <div className="flex-1 overflow-hidden">
                          <Canvas
                            canvasPath={rightPaneFile}
                            canvasName={
                              openTabs.find((tab) => tab.path === rightPaneFile)
                                ?.name
                            }
                            onSave={async (canvasData) => {
                              try {
                                await canvasManager.saveCanvas(
                                  rightPaneFile,
                                  canvasData
                                );
                                setUnsavedChanges((prev) => {
                                  const newSet = new Set(prev);
                                  newSet.delete(rightPaneFile);
                                  return newSet;
                                });
                              } catch (error) {
                                console.error("Failed to save canvas:", error);
                              }
                            }}
                            onChange={() => {
                              setUnsavedChanges((prev) =>
                                new Set(prev).add(rightPaneFile)
                              );
                            }}
                          />
                        </div>
                      ) : rightPaneFile.startsWith("__graph__") ? (
                        <div className="h-full">
                          <ProfessionalGraphView
                            fileTree={fileTree}
                            activeFile={rightPaneFile}
                            onFileOpen={handleFileOpen}
                            workspacePath={path}
                          />
                        </div>
                      ) : rightPaneFile === "__gmail__" ? (
                        <div className="h-full">
                          <Gmail workspacePath={path} />
                        </div>
                      ) : rightPaneFile.startsWith("__plugin_") ? (
                        <div className="flex-1 overflow-hidden">
                          {(() => {
                            const activeTab = openTabs.find(
                              (tab) => tab.path === rightPaneFile
                            );
                            return activeTab?.plugin ? (
                              <PluginDetail plugin={activeTab.plugin} />
                            ) : (
                              <div>Plugin not found</div>
                            );
                          })()}
                        </div>
                      ) : (
                        <div
                          ref={rightPaneScrollRef}
                          className="flex-1 p-4 overflow-y-auto"
                          onScroll={handleRightPaneScroll}
                        >
                          <input
                            type="text"
                            value={rightPaneTitle}
                            onChange={(e) => setRightPaneTitle(e.target.value)}
                            className="w-full bg-transparent text-4xl font-bold mb-6 outline-none text-app-text"
                          />
                          <Editor
                            key={`right-pane-${rightPaneFile}`}
                            content={rightPaneContent}
                            onContentChange={(content) =>
                              setRightPaneContent(content)
                            }
                          />
                        </div>
                      )
                    ) : (
                      <div className="flex-1 flex items-center justify-center text-app-muted">
                        Click a tab to open file in this pane
                      </div>
                    )}
                  </div>
                </div>
              ) : (
                /* Single View */
                <>
                  <TabBar
                    tabs={openTabs}
                    activeTab={activeFile}
                    onTabClick={handleTabClick}
                    onTabClose={handleTabClose}
                    unsavedChanges={unsavedChanges}
                    onDragEnd={handleTabDragEnd}
                    onNewTab={handleCreateFile}
                    onSplitDragStart={handleSplitDragStart}
                    onSplitDragEnd={handleSplitDragEnd}
                    useSplitView={useSplitView}
                    onToggleSplitView={handleToggleSplitView}
                    splitDirection={splitDirection}
                    onToggleSplitDirection={toggleSplitDirection}
                    syncScrolling={syncScrolling}
                    onToggleSyncScrolling={() =>
                      setSyncScrolling((prev) => !prev)
                    }
                    onResetPaneSize={resetPaneSize}
                    isLeftPane={true}
                  />
                  {activeFile === "__kanban__" ? (
                    <div className="flex-1 bg-app-panel overflow-hidden">
                      <FullKanban
                        workspacePath={path}
                        onFileOpen={handleFileOpen}
                      />
                    </div>
                  ) : activeFile && activeFile.endsWith(".canvas") ? (
                    <div className="flex-1 overflow-hidden">
                      <Canvas
                        canvasPath={activeFile}
                        canvasName={
                          openTabs.find((tab) => tab.path === activeFile)?.name
                        }
                        onSave={async (canvasData) => {
                          try {
                            await canvasManager.saveCanvas(
                              activeFile,
                              canvasData
                            );
                            setUnsavedChanges((prev) => {
                              const newSet = new Set(prev);
                              newSet.delete(activeFile);
                              return newSet;
                            });
                          } catch (error) {}
                        }}
                        onContentChange={(canvasData) => {
                          setUnsavedChanges((prev) => {
                            const newSet = new Set(prev);
                            newSet.add(activeFile);
                            return newSet;
                          });
                        }}
                        initialData={null} // Will be loaded by Canvas component
                      />
                    </div>
                  ) : activeFile === "__graph__" ? (
                    <div className="flex-1 h-full overflow-hidden">
                      <ProfessionalGraphView
                        isVisible={true}
                        workspacePath={path}
                        onOpenFile={handleFileOpen}
                      />
                    </div>
                  ) : activeFile === "__gmail__" ? (
                    <div className="flex-1 h-full overflow-hidden">
                      <Gmail workspacePath={path} />
                    </div>
                  ) : (
                    <div className="flex-1 p-8 md:p-12 overflow-y-auto">
                      <div className="max-w-full mx-auto h-full">
                        {false ? (
                          <div className="h-full flex flex-col">
                            {/* Graph view moved above */}
                          </div>
                        ) : activeFile === "__old_graph__" ? (
                          <div className="h-full flex flex-col">
                            {isLoadingGraph ? (
                              <div className="flex-1 flex items-center justify-center">
                                <div className="text-center">
                                  <div className="animate-spin w-8 h-8 border-2 border-app-accent border-t-transparent rounded-full mx-auto mb-4"></div>
                                  <h2 className="text-xl font-medium text-app-text mb-2">
                                    Building Graph
                                  </h2>
                                  <p className="text-app-muted">
                                    Processing your workspace files...
                                  </p>
                                </div>
                              </div>
                            ) : graphData ? (
                              <div className="flex-1 h-full">
                                <div>Old Graph View - REMOVED</div>
                              </div>
                            ) : (
                              <div className="flex-1 flex flex-col items-center justify-center text-center p-8">
                                <div className="mb-6">
                                  <Network className="w-16 h-16 text-app-muted/50 mx-auto mb-4" />
                                  <h2 className="text-xl font-medium text-app-text mb-2">
                                    Graph View
                                  </h2>
                                  <p className="text-app-muted mb-6 max-w-md">
                                    {isLoadingGraph
                                      ? "Building your knowledge graph..."
                                      : "Visualize the connections between your notes and discover hidden relationships in your knowledge base."}
                                  </p>
                                </div>
                                {isLoadingGraph && (
                                  <div className="flex items-center gap-2 text-app-accent">
                                    <div className="animate-spin rounded-full h-4 w-4 border-2 border-current border-t-transparent"></div>
                                    <span>Processing notes...</span>
                                  </div>
                                )}
                              </div>
                            )}
                          </div>
                        ) : activeFile && activeFile.startsWith("__plugin_") ? (
                          <div className="flex-1 overflow-hidden">
                            {(() => {
                              const activeTab = openTabs.find(
                                (tab) => tab.path === activeFile
                              );
                              return activeTab?.plugin ? (
                                <PluginDetail plugin={activeTab.plugin} />
                              ) : (
                                <div>Plugin not found</div>
                              );
                            })()}
                          </div>
                        ) : activeFile ? (
                          <EditorDropZone>
                            <ContextMenu>
                              <ContextMenuTrigger asChild>
                                <div>
                                  <input
                                    type="text"
                                    value={editorTitle}
                                    onChange={(e) =>
                                      setEditorTitle(e.target.value)
                                    }
                                    className="w-full bg-transparent text-4xl font-bold mb-6 outline-none text-app-text"
                                  />
                                  <Editor
                                    ref={editorRef}
                                    content={editorContent}
                                    onContentChange={handleEditorChange}
                                  />
                                </div>
                              </ContextMenuTrigger>
                              <ContextMenuContent>
                                <ContextMenuItem onClick={handleSave}>
                                  Save
                                  <span className="ml-auto text-xs text-app-muted">
                                    {formatAccelerator(keymap["save-file"])}
                                  </span>
                                </ContextMenuItem>
                                <ContextMenuItem
                                  onClick={() =>
                                    stateRef.current.activeFile &&
                                    handleTabClose(stateRef.current.activeFile)
                                  }
                                >
                                  Close Tab
                                  <span className="ml-auto text-xs text-app-muted">
                                    {formatAccelerator(keymap["close-tab"])}
                                  </span>
                                </ContextMenuItem>
                                <ContextMenuSeparator />
                                <ContextMenuItem
                                  onClick={() =>
                                    document.execCommand &&
                                    document.execCommand("selectAll")
                                  }
                                >
                                  Select All
                                </ContextMenuItem>
                              </ContextMenuContent>
                            </ContextMenu>
                          </EditorDropZone>
                        ) : (
                          <>
                            {/* Modern Welcome Screen - VS Code Inspired */}
                            <div className="h-full flex flex-col">
                              <div className="flex-1 flex items-center justify-center p-8">
                                <div className="max-w-4xl w-full">
                                  {/* Header Section */}
                                  <div className="text-center mb-10">
                                    <div className="w-16 h-16 mx-auto mb-4 rounded-2xl bg-gradient-to-br from-app-accent/20 to-app-accent/10 border border-app-accent/20 flex items-center justify-center">
                                      <LokusLogo className="w-10 h-10 text-app-accent" />
                                    </div>
                                    <h1 className="text-3xl font-bold text-app-text mb-2">
                                      Welcome to Lokus
                                    </h1>
                                    <p className="text-app-muted text-lg">
                                      Your modern knowledge management platform
                                    </p>
                                  </div>

                                  {/* Quick Actions */}
                                  <div className="mb-12">
                                    <h2 className="text-lg font-semibold text-app-text mb-6">
                                      Start
                                    </h2>
                                    <div className="grid grid-cols-1 md:grid-cols-2 lg:grid-cols-4 gap-4">
                                      <button
                                        onClick={handleCreateFile}
                                        className="group p-6 rounded-xl border border-app-border bg-app-panel/30 hover:bg-app-panel/50 hover:border-app-accent/40 transition-all duration-200 text-left"
                                      >
                                        <div className="w-10 h-10 rounded-lg bg-app-accent/10 group-hover:bg-app-accent/20 flex items-center justify-center mb-4 transition-colors">
                                          <FilePlus2 className="w-5 h-5 text-app-accent" />
                                        </div>
                                        <h3 className="font-medium text-app-text mb-2">
                                          New Note
                                        </h3>
                                        <p className="text-sm text-app-muted">
                                          Create your first note and start
                                          writing
                                        </p>
                                        <div className="mt-3 text-xs text-app-muted/70">
                                          {platformService.formatShortcut(
                                            "CommandOrControl+N"
                                          )}
                                        </div>
                                      </button>

                                      <button
                                        onClick={handleCreateCanvas}
                                        className="group p-6 rounded-xl border border-app-border bg-app-panel/30 hover:bg-app-panel/50 hover:border-app-accent/40 transition-all duration-200 text-left"
                                      >
                                        <div className="w-10 h-10 rounded-lg bg-app-accent/10 group-hover:bg-app-accent/20 flex items-center justify-center mb-4 transition-colors">
                                          <Layers className="w-5 h-5 text-app-accent" />
                                        </div>
                                        <h3 className="font-medium text-app-text mb-2">
                                          New Canvas
                                        </h3>
                                        <p className="text-sm text-app-muted">
                                          Create visual mind maps and diagrams
                                        </p>
                                      </button>

                                      <button
                                        onClick={handleCreateFolder}
                                        className="group p-6 rounded-xl border border-app-border bg-app-panel/30 hover:bg-app-panel/50 hover:border-app-accent/40 transition-all duration-200 text-left"
                                      >
                                        <div className="w-10 h-10 rounded-lg bg-app-accent/10 group-hover:bg-app-accent/20 flex items-center justify-center mb-4 transition-colors">
                                          <FolderPlus className="w-5 h-5 text-app-accent" />
                                        </div>
                                        <h3 className="font-medium text-app-text mb-2">
                                          New Folder
                                        </h3>
                                        <p className="text-sm text-app-muted">
                                          Organize your notes with folders
                                        </p>
                                        <div className="mt-3 text-xs text-app-muted/70">
                                          {platformService.formatShortcut(
                                            "CommandOrControl+Shift+N"
                                          )}
                                        </div>
                                      </button>

                                      <button
                                        onClick={() =>
                                          setShowCommandPalette(true)
                                        }
                                        className="group p-6 rounded-xl border border-app-border bg-app-panel/30 hover:bg-app-panel/50 hover:border-app-accent/40 transition-all duration-200 text-left"
                                      >
                                        <div className="w-10 h-10 rounded-lg bg-app-accent/10 group-hover:bg-app-accent/20 flex items-center justify-center mb-4 transition-colors">
                                          <Search className="w-5 h-5 text-app-accent" />
                                        </div>
                                        <h3 className="font-medium text-app-text mb-2">
                                          Command Palette
                                        </h3>
                                        <p className="text-sm text-app-muted">
                                          Quick access to all commands
                                        </p>
                                        <div className="mt-3 text-xs text-app-muted/70">
                                          {platformService.formatShortcut(
                                            "CommandOrControl+K"
                                          )}
                                        </div>
                                      </button>
                                    </div>
                                  </div>

                                  {/* Recent & Help */}
                                  <div className="grid grid-cols-1 lg:grid-cols-2 gap-8">
                                    <div>
                                      <h2 className="text-lg font-semibold text-app-text mb-4">
                                        Recent
                                      </h2>
                                      <div className="space-y-2">
                                        <div className="p-4 rounded-lg bg-app-panel/20 border border-app-border/50">
                                          <p className="text-sm text-app-muted">
                                            No recent files yet. Start by
                                            creating your first note!
                                          </p>
                                        </div>
                                      </div>
                                    </div>

                                    <div>
                                      <h2 className="text-lg font-semibold text-app-text mb-4">
                                        Learn
                                      </h2>
                                      <div className="space-y-3">
                                        <div className="p-4 rounded-lg bg-app-panel/20 border border-app-border/50">
                                          <h3 className="font-medium text-app-text text-sm mb-2">
                                            ✨ Features
                                          </h3>
                                          <ul className="text-sm text-app-muted space-y-1">
                                            <li>
                                              • Rich text editing with math
                                              equations
                                            </li>
                                            <li>
                                              • Wiki-style linking with{" "}
                                              <code className="px-1 py-0.5 bg-app-bg/50 rounded text-xs">
                                                [[brackets]]
                                              </code>
                                            </li>
                                            <li>
                                              • Task management and kanban
                                              boards
                                            </li>
                                            <li>
                                              • Plugin system for extensibility
                                            </li>
                                          </ul>
                                        </div>

                                        <div className="p-4 rounded-lg bg-app-panel/20 border border-app-border/50">
                                          <h3 className="font-medium text-app-text text-sm mb-2">
                                            ⌨️ Quick Tips
                                          </h3>
                                          <ul className="text-sm text-app-muted space-y-1">
                                            <li>
                                              •{" "}
                                              <kbd className="px-1.5 py-0.5 bg-app-bg/50 rounded text-xs">
                                                {platformService.getModifierSymbol()}
                                                +K
                                              </kbd>{" "}
                                              Command palette
                                            </li>
                                            <li>
                                              •{" "}
                                              <kbd className="px-1.5 py-0.5 bg-app-bg/50 rounded text-xs">
                                                {platformService.getModifierSymbol()}
                                                +S
                                              </kbd>{" "}
                                              Save current file
                                            </li>
                                            <li>
                                              •{" "}
                                              <kbd className="px-1.5 py-0.5 bg-app-bg/50 rounded text-xs">
                                                {platformService.getModifierSymbol()}
                                                +P
                                              </kbd>{" "}
                                              Quick file open
                                            </li>
                                            <li>
                                              • Drag files to move them between
                                              folders
                                            </li>
                                          </ul>
                                        </div>
                                      </div>
                                    </div>
                                  </div>
                                </div>
                              </div>
                            </div>
                          </>
                        )}
                      </div>
                    </div>
                  )}
                </>
              )}
            </>
          </main>
          {showRight && (
            <div
              onMouseDown={startRightDrag}
              className="cursor-col-resize bg-app-border hover:bg-app-accent transition-colors duration-300 w-1 min-h-full"
            />
          )}
          {showRight && (
            <aside className="overflow-y-auto flex flex-col bg-app-panel border-l border-app-border">
              <PanelRegion
                position={PANEL_POSITIONS.SIDEBAR_RIGHT}
                className="h-full"
              />
            </aside>
          )}
        </div>

        {/* Bottom Panel Region */}
        <PanelRegion
          position={PANEL_POSITIONS.BOTTOM}
          className="border-t border-app-border"
        />

        <CommandPalette
          open={showCommandPalette}
          setOpen={setShowCommandPalette}
          fileTree={fileTree}
          openFiles={openTabs}
          onFileOpen={handleFileOpen}
          onCreateFile={handleCreateFile}
          onCreateFolder={() => setIsCreatingFolder(true)}
          onSave={handleSave}
          onOpenPreferences={() => {
            const openPreferences = () => {
              (async () => {
                try {
                  const { emit } = await import("@tauri-apps/api/event");
                  await emit("preferences:open");
                } catch {
                  try {
                    window.dispatchEvent(new CustomEvent("preferences:open"));
                  } catch {}
                }
              })();
            };
            openPreferences();
          }}
          onToggleSidebar={() => setShowLeft((v) => !v)}
          onCloseTab={handleTabClose}
          onOpenGraph={() => {
            const graphPath = "__professional_graph__";
            const graphName = "Professional Graph";

            setOpenTabs((prevTabs) => {
              const newTabs = prevTabs.filter((t) => t.path !== graphPath);
              newTabs.unshift({ path: graphPath, name: graphName });
              if (newTabs.length > MAX_OPEN_TABS) newTabs.pop();
              return newTabs;
            });
            setActiveFile(graphPath);
          }}
          onShowTemplatePicker={(templateSelection) => {
            // Handle direct template selection from Command Palette
            if (
              templateSelection &&
              templateSelection.template &&
              templateSelection.processedContent
            ) {
              const { template, processedContent } = templateSelection;

              if (editorRef.current && processedContent) {
                // Process template content through markdown compiler
                const compiler = getMarkdownCompiler();

                // Process template content through markdown compiler
                const processedWithMarkdown =
                  compiler.processTemplate(processedContent);

                // Smart template insertion with cursor positioning
                const insertTemplateContent = (content) => {
                  // Check if content has {{cursor}} placeholder
                  const cursorIndex = content.indexOf("{{cursor}}");

                  if (cursorIndex !== -1) {
                    // Split content at cursor position
                    const beforeCursor = content.substring(0, cursorIndex);
                    const afterCursor = content.substring(cursorIndex + 10); // 10 = '{{cursor}}'.length

                    // Insert content in parts to position cursor correctly
                    return editorRef.current
                      .chain()
                      .focus()
                      .insertContent(beforeCursor)
                      .insertContent(afterCursor)
                      .setTextSelection(
                        beforeCursor.length +
                          editorRef.current.state.selection.from
                      )
                      .run();
                  } else {
                    // No cursor placeholder, just insert normally
                    return editorRef.current
                      .chain()
                      .focus()
                      .insertContent(content)
                      .run();
                  }
                };

                try {
                  insertTemplateContent(processedWithMarkdown);
                } catch (err) {}
              }
              return;
            }

            // Fall back to opening template picker modal
            setShowTemplatePicker(true);
            setTemplatePickerData({
              editorState: { editor: editorRef.current },
              onSelect: (template, processedContent) => {
                if (editorRef.current && processedContent) {
                  try {
                    // Process template content through markdown compiler
                    const compiler = getMarkdownCompiler();

                    // Process template content through markdown compiler
                    const processedWithMarkdown =
                      compiler.processTemplate(processedContent);

                    // Smart template insertion with cursor positioning
                    const insertTemplateContent = (content) => {
                      // Check if content has {{cursor}} placeholder
                      const cursorIndex = content.indexOf("{{cursor}}");

                      if (cursorIndex !== -1) {
                        // Split content at cursor position
                        const beforeCursor = content.substring(0, cursorIndex);
                        const afterCursor = content.substring(cursorIndex + 10); // 10 = '{{cursor}}'.length

                        // Insert content in parts to position cursor correctly
                        return editorRef.current
                          .chain()
                          .focus()
                          .insertContent(beforeCursor)
                          .insertContent(afterCursor)
                          .setTextSelection(
                            beforeCursor.length +
                              editorRef.current.state.selection.from
                          )
                          .run();
                      } else {
                        // No cursor placeholder, just insert normally
                        return editorRef.current
                          .chain()
                          .focus()
                          .insertContent(content)
                          .run();
                      }
                    };

                    // Try multiple insertion methods with smart cursor handling
                    const insertMethods = [
                      // Method 1: Smart template insertion with cursor positioning (markdown processed)
                      () => insertTemplateContent(processedWithMarkdown),

                      // Method 2: Standard chain operation (markdown processed)
                      () =>
                        editorRef.current
                          .chain()
                          .focus()
                          .insertContent(processedWithMarkdown)
                          .run(),

                      // Method 3: Simple commands (markdown processed)
                      () => {
                        editorRef.current.commands.focus();
                        return editorRef.current.commands.insertContent(
                          processedWithMarkdown
                        );
                      },

                      // Method 4: Direct content insertion (markdown processed)
                      () =>
                        editorRef.current.commands.insertContent(
                          processedWithMarkdown
                        ),

                      // Method 5: Manual transaction (fallback, clean content)
                      () => {
                        const { view } = editorRef.current;
                        const { state } = view;
                        const { tr } = state;
                        const pos = state.selection.from;
                        // Remove {{cursor}} and use markdown processed content for fallback
                        const cleanContent = processedWithMarkdown.replace(
                          /\{\{cursor\}\}/g,
                          ""
                        );
                        view.dispatch(tr.insertText(cleanContent, pos));
                      },
                    ];

                    let inserted = false;
                    for (
                      let i = 0;
                      i < insertMethods.length && !inserted;
                      i++
                    ) {
                      try {
                        const result = insertMethods[i]();
                        inserted = true;
                      } catch (err) {}
                    }

                    if (!inserted) {
                    }
                  } catch (err) {}
                } else {
                }
              },
            });
          }}
          onCreateTemplate={handleCreateTemplate}
          onOpenGmail={handleOpenGmail}
          activeFile={activeFile}
        />

        <InFileSearch
          editor={editorRef.current}
          isVisible={showInFileSearch}
          onClose={() => setShowInFileSearch(false)}
        />

        {showTemplatePicker && templatePickerData && (
          <TemplatePicker
            open={showTemplatePicker}
            onClose={() => {
              setShowTemplatePicker(false);
              setTemplatePickerData(null);
            }}
            onSelect={(template, processedContent) => {
              if (templatePickerData.onSelect) {
                templatePickerData.onSelect(template, processedContent);
              }
              setShowTemplatePicker(false);
              setTemplatePickerData(null);
            }}
            editorState={templatePickerData.editorState}
          />
        )}

        <SearchPanel
          isOpen={showGlobalSearch}
          onClose={() => setShowGlobalSearch(false)}
          onFileOpen={handleFileOpen}
          workspacePath={path}
        />

        <ShortcutHelpModal
          isOpen={showShortcutHelp}
          onClose={() => setShowShortcutHelp(false)}
        />

        <CreateTemplate
          open={showCreateTemplate}
          onClose={() => setShowCreateTemplate(false)}
          initialContent={createTemplateContent}
          onSaved={handleCreateTemplateSaved}
        />

        {/* Pluginable Status Bar - replaces the old Obsidian status bar */}
        <StatusBar
          activeFile={activeFile}
          unsavedChanges={unsavedChanges}
          openTabs={openTabs}
        />

        {/* Global Context Menu */}
        <GlobalContextMenu
          isOpen={contextMenu.isOpen}
          position={contextMenu.position}
          targetElement={contextMenu.targetElement}
          contextType={contextMenu.contextType}
          onClose={() => setContextMenu((prev) => ({ ...prev, isOpen: false }))}
        />
      </div>
    </PanelManager>
  );
}<|MERGE_RESOLUTION|>--- conflicted
+++ resolved
@@ -1,8 +1,7 @@
 import { useEffect, useRef, useState, useCallback } from "react";
 import { listen } from "@tauri-apps/api/event";
 import { invoke } from "@tauri-apps/api/core";
-<<<<<<< HEAD
-import { confirm } from "@tauri-apps/plugin-dialog";
+import { confirm, save } from "@tauri-apps/plugin-dialog";
 import {
   DndContext,
   DragOverlay,
@@ -12,10 +11,6 @@
   useSensors,
   PointerSensor,
 } from "@dnd-kit/core";
-=======
-import { confirm, save } from "@tauri-apps/plugin-dialog";
-import { DndContext, DragOverlay, useDraggable, useDroppable, useSensor, useSensors, PointerSensor } from "@dnd-kit/core";
->>>>>>> 99b1ab5b
 import { DraggableTab } from "./DraggableTab";
 import {
   Menu,
@@ -2753,35 +2748,17 @@
     };
 
     // File menu events
-<<<<<<< HEAD
     const unlistenOpenFile = isTauri
       ? listen("lokus:file-open", () => {
           // TODO: Implement file open dialog
         })
       : Promise.resolve(addDom("lokus:file-open", () => {}));
 
-    const unlistenExportPdf = isTauri
-      ? listen("lokus:export-pdf", () => {
-          // TODO: Implement PDF export
-        })
-      : Promise.resolve(addDom("lokus:export-pdf", () => {}));
-
-    const unlistenPrint = isTauri
-      ? listen("lokus:print", () => {
-          window.print();
-        })
-      : Promise.resolve(
-          addDom("lokus:print", () => {
-            window.print();
-          })
-        );
-=======
     const unlistenExportPdf = isTauri ? listen("lokus:export-pdf", handleExportPdf) : Promise.resolve(addDom('lokus:export-pdf', handleExportPdf));
-    
+
     const unlistenPrint = isTauri ? listen("lokus:print", () => {
       window.print();
     }) : Promise.resolve(addDom('lokus:print', () => { window.print(); }));
->>>>>>> 99b1ab5b
 
     // Additional missing file menu events
     const unlistenShowAbout = isTauri ? listen("lokus:show-about", () => {
@@ -2879,93 +2856,6 @@
     }) : Promise.resolve(addDom('lokus:theme-auto', () => { console.log('Switch to Auto theme'); }));
 
     // Insert menu events
-<<<<<<< HEAD
-    const unlistenInsertWikiLink = isTauri
-      ? listen("lokus:insert-wikilink", () => handleEditorInsert("wikilink"))
-      : Promise.resolve(
-          addDom("lokus:insert-wikilink", () => handleEditorInsert("wikilink"))
-        );
-    const unlistenInsertMathInline = isTauri
-      ? listen("lokus:insert-math-inline", () =>
-          handleEditorInsert("math-inline")
-        )
-      : Promise.resolve(
-          addDom("lokus:insert-math-inline", () =>
-            handleEditorInsert("math-inline")
-          )
-        );
-    const unlistenInsertMathBlock = isTauri
-      ? listen("lokus:insert-math-block", () =>
-          handleEditorInsert("math-block")
-        )
-      : Promise.resolve(
-          addDom("lokus:insert-math-block", () =>
-            handleEditorInsert("math-block")
-          )
-        );
-    const unlistenInsertTable = isTauri
-      ? listen("lokus:insert-table", () => handleEditorInsert("table"))
-      : Promise.resolve(
-          addDom("lokus:insert-table", () => handleEditorInsert("table"))
-        );
-    const unlistenInsertImage = isTauri
-      ? listen("lokus:insert-image", () => handleEditorInsert("image"))
-      : Promise.resolve(
-          addDom("lokus:insert-image", () => handleEditorInsert("image"))
-        );
-    const unlistenInsertCodeBlock = isTauri
-      ? listen("lokus:insert-code-block", () =>
-          handleEditorInsert("code-block")
-        )
-      : Promise.resolve(
-          addDom("lokus:insert-code-block", () =>
-            handleEditorInsert("code-block")
-          )
-        );
-    const unlistenInsertHorizontalRule = isTauri
-      ? listen("lokus:insert-horizontal-rule", () =>
-          handleEditorInsert("horizontal-rule")
-        )
-      : Promise.resolve(
-          addDom("lokus:insert-horizontal-rule", () =>
-            handleEditorInsert("horizontal-rule")
-          )
-        );
-    const unlistenInsertBlockquote = isTauri
-      ? listen("lokus:insert-blockquote", () =>
-          handleEditorInsert("blockquote")
-        )
-      : Promise.resolve(
-          addDom("lokus:insert-blockquote", () =>
-            handleEditorInsert("blockquote")
-          )
-        );
-    const unlistenInsertBulletList = isTauri
-      ? listen("lokus:insert-bullet-list", () =>
-          handleEditorInsert("bullet-list")
-        )
-      : Promise.resolve(
-          addDom("lokus:insert-bullet-list", () =>
-            handleEditorInsert("bullet-list")
-          )
-        );
-    const unlistenInsertOrderedList = isTauri
-      ? listen("lokus:insert-ordered-list", () =>
-          handleEditorInsert("ordered-list")
-        )
-      : Promise.resolve(
-          addDom("lokus:insert-ordered-list", () =>
-            handleEditorInsert("ordered-list")
-          )
-        );
-    const unlistenInsertTaskList = isTauri
-      ? listen("lokus:insert-task-list", () => handleEditorInsert("task-list"))
-      : Promise.resolve(
-          addDom("lokus:insert-task-list", () =>
-            handleEditorInsert("task-list")
-          )
-        );
-=======
     const unlistenInsertWikiLink = isTauri ? listen("lokus:insert-wikilink", () => handleEditorInsert('wikilink')) : Promise.resolve(addDom('lokus:insert-wikilink', () => handleEditorInsert('wikilink')));
     const unlistenInsertMathInline = isTauri ? listen("lokus:insert-math-inline", () => handleEditorInsert('math-inline')) : Promise.resolve(addDom('lokus:insert-math-inline', () => handleEditorInsert('math-inline')));
     const unlistenInsertMathBlock = isTauri ? listen("lokus:insert-math-block", () => handleEditorInsert('math-block')) : Promise.resolve(addDom('lokus:insert-math-block', () => handleEditorInsert('math-block')));
@@ -2989,7 +2879,6 @@
     const unlistenInsertBulletList = isTauri ? listen("lokus:insert-bullet-list", () => handleEditorInsert('bullet-list')) : Promise.resolve(addDom('lokus:insert-bullet-list', () => handleEditorInsert('bullet-list')));
     const unlistenInsertOrderedList = isTauri ? listen("lokus:insert-ordered-list", () => handleEditorInsert('ordered-list')) : Promise.resolve(addDom('lokus:insert-ordered-list', () => handleEditorInsert('ordered-list')));
     const unlistenInsertTaskList = isTauri ? listen("lokus:insert-task-list", () => handleEditorInsert('task-list')) : Promise.resolve(addDom('lokus:insert-task-list', () => handleEditorInsert('task-list')));
->>>>>>> 99b1ab5b
 
     // Format menu events
     const unlistenFormatBold = isTauri
@@ -3096,7 +2985,6 @@
         );
 
     return () => {
-<<<<<<< HEAD
       unlistenSave.then((f) => {
         if (typeof f === "function") f();
       });
@@ -3154,30 +3042,14 @@
       unlistenTemplatePicker.then((f) => {
         if (typeof f === "function") f();
       });
-=======
-      unlistenSave.then(f => { if (typeof f === 'function') f(); });
-      unlistenClose.then(f => { if (typeof f === 'function') f(); });
-      unlistenNewFile.then(f => { if (typeof f === 'function') f(); });
-      unlistenNewFolder.then(f => { if (typeof f === 'function') f(); });
-      unlistenToggleSidebar.then(f => { if (typeof f === 'function') f(); });
-      unlistenCommandPalette.then(f => { if (typeof f === 'function') f(); });
-      unlistenInFileSearch.then(f => { if (typeof f === 'function') f(); });
-      unlistenGlobalSearch.then(f => { if (typeof f === 'function') f(); });
-      unlistenGraphView.then(f => { if (typeof f === 'function') f(); });
-      unlistenShortcutHelp.then(f => { if (typeof f === 'function') f(); });
-      unlistenRefreshFiles.then(f => { if (typeof f === 'function') f(); });
-      unlistenNewCanvas.then(f => { if (typeof f === 'function') f(); });
-      unlistenOpenKanban.then(f => { if (typeof f === 'function') f(); });
-      unlistenReopenClosedTab.then(f => { if (typeof f === 'function') f(); });
-      unlistenToggleSplitView.then(f => { if (typeof f === 'function') f(); });
-      unlistenToggleSplitDirection.then(f => { if (typeof f === 'function') f(); });
-      unlistenResetPaneSize.then(f => { if (typeof f === 'function') f(); });
-      unlistenToggleSyncScrolling.then(f => { if (typeof f === 'function') f(); });
-      unlistenTemplatePicker.then(f => { if (typeof f === 'function') f(); });
-      
-      // Cleanup menu event listeners
+
+
+      // Clean up file menu listeners
+      unlistenOpenFile.then(f => { if (typeof f === 'function') f(); });
       unlistenExportPdf.then(f => { if (typeof f === 'function') f(); });
       unlistenPrint.then(f => { if (typeof f === 'function') f(); });
+
+      // Clean up edit menu listeners
       unlistenUndo.then(f => { if (typeof f === 'function') f(); });
       unlistenRedo.then(f => { if (typeof f === 'function') f(); });
       unlistenCut.then(f => { if (typeof f === 'function') f(); });
@@ -3185,13 +3057,19 @@
       unlistenPaste.then(f => { if (typeof f === 'function') f(); });
       unlistenSelectAll.then(f => { if (typeof f === 'function') f(); });
       unlistenFindReplace.then(f => { if (typeof f === 'function') f(); });
+
+      // Clean up view menu listeners
       unlistenZoomIn.then(f => { if (typeof f === 'function') f(); });
       unlistenZoomOut.then(f => { if (typeof f === 'function') f(); });
       unlistenActualSize.then(f => { if (typeof f === 'function') f(); });
       unlistenFullscreen.then(f => { if (typeof f === 'function') f(); });
+
+      // Clean up insert menu listeners
       unlistenInsertWikiLink.then(f => { if (typeof f === 'function') f(); });
       unlistenInsertMathInline.then(f => { if (typeof f === 'function') f(); });
       unlistenInsertMathBlock.then(f => { if (typeof f === 'function') f(); });
+      unlistenInsertMath.then(f => { if (typeof f === 'function') f(); });
+      unlistenInsertHeading.then(f => { if (typeof f === 'function') f(); });
       unlistenInsertTable.then(f => { if (typeof f === 'function') f(); });
       unlistenInsertImage.then(f => { if (typeof f === 'function') f(); });
       unlistenInsertCodeBlock.then(f => { if (typeof f === 'function') f(); });
@@ -3200,23 +3078,8 @@
       unlistenInsertBulletList.then(f => { if (typeof f === 'function') f(); });
       unlistenInsertOrderedList.then(f => { if (typeof f === 'function') f(); });
       unlistenInsertTaskList.then(f => { if (typeof f === 'function') f(); });
-      unlistenFormatBold.then(f => { if (typeof f === 'function') f(); });
-      unlistenFormatItalic.then(f => { if (typeof f === 'function') f(); });
-      unlistenFormatUnderline.then(f => { if (typeof f === 'function') f(); });
-      unlistenFormatStrikethrough.then(f => { if (typeof f === 'function') f(); });
-      unlistenFormatCode.then(f => { if (typeof f === 'function') f(); });
-      unlistenFormatHighlight.then(f => { if (typeof f === 'function') f(); });
-      unlistenFormatSuperscript.then(f => { if (typeof f === 'function') f(); });
-      unlistenFormatSubscript.then(f => { if (typeof f === 'function') f(); });
-      unlistenFormatClear.then(f => { if (typeof f === 'function') f(); });
-      unlistenWindowMinimize.then(f => { if (typeof f === 'function') f(); });
-      unlistenWindowClose.then(f => { if (typeof f === 'function') f(); });
-      unlistenHelp.then(f => { if (typeof f === 'function') f(); });
-      unlistenKeyboardShortcuts.then(f => { if (typeof f === 'function') f(); });
-      unlistenReleaseNotes.then(f => { if (typeof f === 'function') f(); });
-      unlistenReportIssue.then(f => { if (typeof f === 'function') f(); });
-
-      // Clean up new event listeners
+
+      // Clean up additional event listeners
       unlistenShowAbout.then(f => { if (typeof f === 'function') f(); });
       unlistenSaveAs.then(f => { if (typeof f === 'function') f(); });
       unlistenExportHtml.then(f => { if (typeof f === 'function') f(); });
@@ -3225,150 +3088,9 @@
       unlistenThemeLight.then(f => { if (typeof f === 'function') f(); });
       unlistenThemeDark.then(f => { if (typeof f === 'function') f(); });
       unlistenThemeAuto.then(f => { if (typeof f === 'function') f(); });
-      unlistenInsertMath.then(f => { if (typeof f === 'function') f(); });
-      unlistenInsertHeading.then(f => { if (typeof f === 'function') f(); });
       unlistenWindowZoom.then(f => { if (typeof f === 'function') f(); });
     };
   }, [handleSave, handleSaveAs, handleExportHtml, handleExportPdf, handleOpenWorkspace, handleTabClose, handleReopenClosedTab, handleToggleSplitView, toggleSplitDirection, resetPaneSize]);
-
-  const cols = (() => {
-    const mainContent = `minmax(0,1fr)`;
-    const leftPanel = showLeft ? `${leftW}px 1px ` : "";
-    const rightPanel = showRight ? ` 1px ${rightW}px` : "";
-    return `48px 1px ${leftPanel}${mainContent}${rightPanel}`;
-  })();
->>>>>>> 99b1ab5b
-
-      // Cleanup menu event listeners
-      unlistenOpenFile.then((f) => {
-        if (typeof f === "function") f();
-      });
-      unlistenExportPdf.then((f) => {
-        if (typeof f === "function") f();
-      });
-      unlistenPrint.then((f) => {
-        if (typeof f === "function") f();
-      });
-      unlistenUndo.then((f) => {
-        if (typeof f === "function") f();
-      });
-      unlistenRedo.then((f) => {
-        if (typeof f === "function") f();
-      });
-      unlistenCut.then((f) => {
-        if (typeof f === "function") f();
-      });
-      unlistenCopy.then((f) => {
-        if (typeof f === "function") f();
-      });
-      unlistenPaste.then((f) => {
-        if (typeof f === "function") f();
-      });
-      unlistenSelectAll.then((f) => {
-        if (typeof f === "function") f();
-      });
-      unlistenFindReplace.then((f) => {
-        if (typeof f === "function") f();
-      });
-      unlistenZoomIn.then((f) => {
-        if (typeof f === "function") f();
-      });
-      unlistenZoomOut.then((f) => {
-        if (typeof f === "function") f();
-      });
-      unlistenActualSize.then((f) => {
-        if (typeof f === "function") f();
-      });
-      unlistenFullscreen.then((f) => {
-        if (typeof f === "function") f();
-      });
-      unlistenInsertWikiLink.then((f) => {
-        if (typeof f === "function") f();
-      });
-      unlistenInsertMathInline.then((f) => {
-        if (typeof f === "function") f();
-      });
-      unlistenInsertMathBlock.then((f) => {
-        if (typeof f === "function") f();
-      });
-      unlistenInsertTable.then((f) => {
-        if (typeof f === "function") f();
-      });
-      unlistenInsertImage.then((f) => {
-        if (typeof f === "function") f();
-      });
-      unlistenInsertCodeBlock.then((f) => {
-        if (typeof f === "function") f();
-      });
-      unlistenInsertHorizontalRule.then((f) => {
-        if (typeof f === "function") f();
-      });
-      unlistenInsertBlockquote.then((f) => {
-        if (typeof f === "function") f();
-      });
-      unlistenInsertBulletList.then((f) => {
-        if (typeof f === "function") f();
-      });
-      unlistenInsertOrderedList.then((f) => {
-        if (typeof f === "function") f();
-      });
-      unlistenInsertTaskList.then((f) => {
-        if (typeof f === "function") f();
-      });
-      unlistenFormatBold.then((f) => {
-        if (typeof f === "function") f();
-      });
-      unlistenFormatItalic.then((f) => {
-        if (typeof f === "function") f();
-      });
-      unlistenFormatUnderline.then((f) => {
-        if (typeof f === "function") f();
-      });
-      unlistenFormatStrikethrough.then((f) => {
-        if (typeof f === "function") f();
-      });
-      unlistenFormatCode.then((f) => {
-        if (typeof f === "function") f();
-      });
-      unlistenFormatHighlight.then((f) => {
-        if (typeof f === "function") f();
-      });
-      unlistenFormatSuperscript.then((f) => {
-        if (typeof f === "function") f();
-      });
-      unlistenFormatSubscript.then((f) => {
-        if (typeof f === "function") f();
-      });
-      unlistenFormatClear.then((f) => {
-        if (typeof f === "function") f();
-      });
-      unlistenWindowMinimize.then((f) => {
-        if (typeof f === "function") f();
-      });
-      unlistenWindowClose.then((f) => {
-        if (typeof f === "function") f();
-      });
-      unlistenHelp.then((f) => {
-        if (typeof f === "function") f();
-      });
-      unlistenKeyboardShortcuts.then((f) => {
-        if (typeof f === "function") f();
-      });
-      unlistenReleaseNotes.then((f) => {
-        if (typeof f === "function") f();
-      });
-      unlistenReportIssue.then((f) => {
-        if (typeof f === "function") f();
-      });
-    };
-  }, [
-    handleSave,
-    handleTabClose,
-    handleReopenClosedTab,
-    handleToggleSplitView,
-    toggleSplitDirection,
-    resetPaneSize,
-  ]);
 
   const cols = (() => {
     const mainContent = `minmax(0,1fr)`;
