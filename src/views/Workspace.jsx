import { useEffect, useRef, useState, useCallback } from "react";
import { listen } from "@tauri-apps/api/event";
import { invoke } from "@tauri-apps/api/core";
import { confirm, save } from "@tauri-apps/plugin-dialog";
import { getCurrentWindow } from "@tauri-apps/api/window";
import { DndContext, DragOverlay, useDraggable, useDroppable, useSensor, useSensors, PointerSensor } from "@dnd-kit/core";
import { DraggableTab } from "./DraggableTab";
import { Menu, FilePlus2, FolderPlus, Search, LayoutGrid, FolderMinus, Puzzle, FolderOpen, FilePlus, Layers, Package, Network, Mail, Database, Trello } from "lucide-react";
import LokusLogo from "../components/LokusLogo.jsx";
import { ProfessionalGraphView } from "./ProfessionalGraphView.jsx";
import Editor from "../editor";
import StatusBar from "../components/StatusBar.jsx";
import ConnectionStatus from "../components/ConnectionStatus.jsx";
import Canvas from "./Canvas.jsx";
import KanbanBoard from "../components/KanbanBoard.jsx";
import { GraphDataProcessor } from "../core/graph/GraphDataProcessor.js";
import { GraphData } from "../core/graph/GraphData.js";
import { GraphEngine } from "../core/graph/GraphEngine.js";
import FileContextMenu from "../components/FileContextMenu.jsx";
import EditorGroupsContainer from "../components/EditorGroupsContainer.jsx";
import { useEditorGroups } from "../hooks/useEditorGroups.js";
import TabBar from "../components/TabBar.jsx";
import {
  ContextMenu,
  ContextMenuTrigger,
  ContextMenuContent,
  ContextMenuItem,
  ContextMenuSeparator,
} from "../components/ui/context-menu.jsx";
import { getActiveShortcuts, formatAccelerator } from "../core/shortcuts/registry.js";
import CommandPalette from "../components/CommandPalette.jsx";
import InFileSearch from "../components/InFileSearch.jsx";
import FullTextSearchPanel from "./FullTextSearchPanel.jsx";
import ShortcutHelpModal from "../components/ShortcutHelpModal.jsx";
// GlobalContextMenu removed - using EditorContextMenu and FileContextMenu instead
import KanbanList from "../components/KanbanList.jsx";
import { WorkspaceManager } from "../core/workspace/manager.js";
// FullKanban removed - now using file-based KanbanBoard system
import PluginSettings from "./PluginSettings.jsx";
import PluginDetail from "./PluginDetail.jsx";
import { canvasManager } from "../core/canvas/manager.js";
import TemplatePicker from "../components/TemplatePicker.jsx";
import { getMarkdownCompiler } from "../core/markdown/compiler.js";
import CreateTemplate from "../components/CreateTemplate.jsx";
import { PanelManager, PanelRegion, usePanelManager } from "../plugins/ui/PanelManager.jsx";
import { PANEL_POSITIONS } from "../plugins/api/UIAPI.js";
import SplitEditor from "../components/SplitEditor/SplitEditor.jsx";
import { getFilename, getBasename } from '../utils/pathUtils.js';
import platformService from "../services/platform/PlatformService.js";
import Gmail from "./Gmail.jsx";
import { gmailAuth, gmailEmails } from '../services/gmail.js';
import { FolderScopeProvider, useFolderScope } from "../contexts/FolderScopeContext.jsx";
import { BasesProvider } from "../bases/BasesContext.jsx";
import BasesView from "../bases/BasesView.jsx";
import DocumentOutline from "../components/DocumentOutline.jsx";
import GraphSidebar from "../components/GraphSidebar.jsx";
import VersionHistoryPanel from "../components/VersionHistoryPanel.jsx";
import BacklinksPanel from "./BacklinksPanel.jsx";

const MAX_OPEN_TABS = 10;


// --- Reusable Icon Component ---
const Icon = ({ path, className = "w-5 h-5" }) => (
  <svg xmlns="http://www.w3.org/2000/svg" fill="none" viewBox="0 0 24 24" strokeWidth={1.5} stroke="currentColor" className={className}>
    <path strokeLinecap="round" strokeLinejoin="round" d={path} />
  </svg>
);

// --- Draggable Column Hook ---
function useDragColumns({ minLeft = 220, maxLeft = 500, minRight = 220, maxRight = 500 }) {
  const [leftW, setLeftW] = useState(280);
  const [rightW, setRightW] = useState(280);
  const dragRef = useRef(null);


  const startLeftDrag = useCallback((e) => { 
    dragRef.current = { side: "left", startX: e.clientX, left0: leftW, right0: rightW };
    
    function onMove(e) {
      const d = dragRef.current;
      if (!d) return;
      setLeftW(Math.min(maxLeft, Math.max(minLeft, d.left0 + (e.clientX - d.startX))));
    }
    function onUp() {
      dragRef.current = null;
      document.removeEventListener("mousemove", onMove);
      document.removeEventListener("mouseup", onUp);
    }
    
    document.addEventListener("mousemove", onMove);
    document.addEventListener("mouseup", onUp);
  }, [leftW, rightW, maxLeft, minLeft]);
  
  const startRightDrag = useCallback((e) => { 
    dragRef.current = { side: "right", startX: e.clientX, left0: leftW, right0: rightW };
    
    function onMove(e) {
      const d = dragRef.current;
      if (!d) return;
      setRightW(Math.min(maxRight, Math.max(minRight, d.right0 - (e.clientX - d.startX))));
    }
    function onUp() {
      dragRef.current = null;
      document.removeEventListener("mousemove", onMove);
      document.removeEventListener("mouseup", onUp);
    }
    
    document.addEventListener("mousemove", onMove);
    document.addEventListener("mouseup", onUp);
  }, [leftW, rightW, maxRight, minRight]);

  return { leftW, rightW, startLeftDrag, startRightDrag };
}

// --- New Folder Input ---
function NewFolderInput({ onConfirm, level }) {
  const [name, setName] = useState("");
  const inputRef = useRef(null);

  useEffect(() => {
    inputRef.current?.focus();
  }, []);

  const handleKeyDown = (e) => {
    if (e.key === "Enter") onConfirm(name);
    else if (e.key === "Escape") onConfirm(null);
  };

  return (
    <li style={{ paddingLeft: `${level * 1.25}rem` }} className="flex items-center gap-2 px-2 py-1">
      <Icon path="M2.25 12.75V12A2.25 2.25 0 0 1 4.5 9.75h15A2.25 2.25 0 0 1 21.75 12v.75m-8.69-6.44-2.12-2.12a1.5 1.5 0 0 0-1.061-.44H4.5A2.25 2.25 0 0 0 2.25 6v12a2.25 2.25 0 0 0 2.25 2.25h15A2.25 2.25 0 0 0 21.75 18V9a2.25 2.25 0 0 0-2.25-2.25h-5.379a1.5 1.5 0 0 1-1.06-.44Z" className="w-4 h-4" />
      <input
        ref={inputRef}
        type="text"
        value={name}
        onChange={(e) => setName(e.target.value)}
        onKeyDown={handleKeyDown}
        onBlur={() => onConfirm(name)}
        className="bg-app-bg text-sm text-app-text outline-none w-full"
        placeholder="New folder..."
      />
    </li>
  );
}

// --- Inline Rename Input Component ---
function InlineRenameInput({ initialValue, onSubmit, onCancel }) {
  const [value, setValue] = useState(initialValue);
  const inputRef = useRef(null);

  useEffect(() => {
    if (inputRef.current) {
      inputRef.current.focus();
      inputRef.current.select();
    }
  }, []);

  const handleKeyDown = (e) => {
    if (e.key === 'Enter') {
      e.preventDefault();
      onSubmit(value);
    } else if (e.key === 'Escape') {
      e.preventDefault();
      onCancel();
    }
  };

  const handleBlur = () => {
    onSubmit(value);
  };

  return (
    <input
      ref={inputRef}
      type="text"
      value={value}
      onChange={(e) => setValue(e.target.value)}
      onKeyDown={handleKeyDown}
      onBlur={handleBlur}
      className="inline-rename-input"
      onClick={(e) => e.stopPropagation()}
    />
  );
}

// --- File Entry Component ---
function FileEntryComponent({ entry, level, onFileClick, activeFile, expandedFolders, toggleFolder, onRefresh, keymap, renamingPath, setRenamingPath, onViewHistory }) {
  const { attributes, listeners, setNodeRef: draggableRef, isDragging } = useDraggable({
    id: entry.path,
    data: { type: "file-entry", entry },
  });

  const { setNodeRef: droppableRef, isOver } = useDroppable({
    id: entry.path,
    data: { type: "folder-drop-target", entry },
    disabled: !entry.is_directory,
  });

  const isExpanded = expandedFolders.has(entry.path);
  const isDropTarget = isOver && entry.is_directory;

  const handleClick = () => {
    if (entry.is_directory) {
      toggleFolder(entry.path);
    } else {
      onFileClick(entry);
    }
  };

  const baseClasses = "obsidian-file-item";
  const stateClasses = activeFile === entry.path ? 'active' : '';
  const dropTargetClasses = isDropTarget ? 'bg-app-accent/30 ring-2 ring-app-accent' : '';
  const draggingClasses = isDragging ? 'opacity-50' : '';

  const onRename = () => {
    // For files: just open them (the note header handles renaming)
    if (!entry.is_directory) {
      onFileClick(entry);
      return;
    }

    // For folders: enter inline rename mode
    setRenamingPath(entry.path);
  };

  const handleRenameSubmit = async (newName) => {
    if (!newName || newName.trim() === "" || newName.trim() === entry.name) {
      setRenamingPath(null);
      return;
    }

    try {
      const trimmedName = newName.trim();
      console.log(`Renaming "${entry.name}" to "${trimmedName}"`);
      await invoke("rename_file", { path: entry.path, newName: trimmedName });
      console.log('Rename successful, refreshing file list');
      setRenamingPath(null);
      onRefresh && onRefresh();
    } catch (e) {
      console.error('Failed to rename:', e);
      alert(`Failed to rename: ${e.message || e}`);
      setRenamingPath(null);
    }
  };

  const handleRenameCancel = () => {
    setRenamingPath(null);
  };

  const onCreateFileHere = async () => {
    try {
      const base = entry.is_directory ? entry.path : entry.path.split("/").slice(0, -1).join("/");
      const name = "Untitled.md";
      await invoke("write_file_content", { path: `${base}/${name}`, content: "" });
      onRefresh && onRefresh();
    } catch (e) { }
  };

  const onCreateFolderHere = async () => {
    const name = window.prompt("New folder name:");
    if (!name) return;
    try {
      const base = entry.is_directory ? entry.path : entry.path.split("/").slice(0, -1).join("/");
      await invoke("create_folder_in_workspace", { workspacePath: base, name });
      onRefresh && onRefresh();
    } catch (e) { }
  };

  const handleFileContextAction = async (action, data) => {
    const { file } = data;

    switch (action) {
      case 'open':
        onFileClick(file);
        break;
      case 'openToSide':
        // TODO: Implement open to side functionality
        break;
      case 'viewHistory':
        if (onViewHistory && file.type === 'file') {
          onViewHistory(file.path);
        }
        break;
      case 'openWith':
        // TODO: Implement open with functionality
        break;
      case 'revealInFinder':
        try {
          await invoke('platform_reveal_in_file_manager', { path: file.path });
        } catch (e) {
          console.error('Failed to reveal in file manager:', e);
        }
        break;
      case 'openInTerminal':
        try {
          const terminalPath = file.is_directory ? file.path : file.path.split("/").slice(0, -1).join("/");
          await invoke('platform_open_terminal', { path: terminalPath });
        } catch (e) {
          console.error('Failed to open terminal:', e);
        }
        break;
      case 'cut':
        // TODO: Implement cut functionality
        break;
      case 'copy':
        // TODO: Implement copy functionality
        break;
      case 'copyPath':
        try {
          await navigator.clipboard.writeText(file.path);
        } catch (e) {
        }
        break;
      case 'copyRelativePath':
        try {
          // TODO: Calculate relative path from workspace root
          const relativePath = file.path; // Simplified for now
          await navigator.clipboard.writeText(relativePath);
        } catch (e) {
        }
        break;
      case 'rename':
        onRename();
        break;
      case 'delete':
        try {
          const confirmed = await confirm(`Are you sure you want to delete "${file.name}"?`);
          if (confirmed) {
            await invoke('delete_file', { path: file.path });
            onRefresh && onRefresh();
          }
        } catch (e) {
        }
        break;
      case 'selectForCompare':
        // TODO: Implement select for compare
        break;
      case 'shareEmail':
      case 'shareSlack':
      case 'shareTeams':
        // TODO: Implement sharing functionality
        break;
      default:
    }
  };

  return (
    <li style={{ paddingLeft: `${level * 1.25}rem` }}>
      <div ref={droppableRef} className="rounded">
        <div ref={draggableRef} className="flex items-center">
          <FileContextMenu 
            file={{ ...entry, type: entry.is_directory ? 'folder' : 'file' }} 
            onAction={handleFileContextAction}
          >
            <button {...listeners} {...attributes} onClick={handleClick} className={`${baseClasses} ${stateClasses} ${dropTargetClasses} ${draggingClasses}`}>
              {entry.is_directory ? (
                <Icon path={isExpanded ? "M19.5 8.25l-7.5 7.5-7.5-7.5" : "M8.25 4.5l7.5 7.5-7.5 7.5"} className="obsidian-file-icon" />
              ) : (
                <Icon path="M19.5 14.25v-2.625a3.375 3.375 0 0 0-3.375-3.375h-1.5A1.125 1.125 0 0 1 13.5 7.125v-1.5a3.375 3.375 0 0 0-3.375-3.375H8.25m2.25 0H5.625c-.621 0-1.125.504-1.125 1.125v17.25c0 .621.504 1.125 1.125 1.125h12.75c.621 0 1.125-.504 1.125-1.125V11.25a9 9 0 0 0-9-9Z" className="obsidian-file-icon" />
              )}
              {renamingPath === entry.path && entry.is_directory ? (
                <InlineRenameInput
                  initialValue={entry.name}
                  onSubmit={handleRenameSubmit}
                  onCancel={handleRenameCancel}
                />
              ) : (
                <span className="truncate">{entry.name}</span>
              )}
            </button>
          </FileContextMenu>
        </div>
      </div>
      {isExpanded && (
        <ul className="space-y-1 mt-1">
          {entry.children?.map(child => (
            <FileEntryComponent
              key={child.path}
              entry={child}
              level={level + 1}
              onFileClick={onFileClick}
              activeFile={activeFile}
              expandedFolders={expandedFolders}
              toggleFolder={toggleFolder}
              onRefresh={onRefresh}
              keymap={keymap}
              renamingPath={renamingPath}
              setRenamingPath={setRenamingPath}
              onViewHistory={onViewHistory}
            />
          ))}
        </ul>
      )}
    </li>
  );
}

// --- File Tree View Component ---
function FileTreeView({ entries, onFileClick, activeFile, onRefresh, expandedFolders, toggleFolder, isCreating, onCreateConfirm, keymap, renamingPath, setRenamingPath, onViewHistory }) {
  const sensors = useSensors(
    useSensor(PointerSensor, {
      activationConstraint: {
        distance: 10,
      },
    })
  );

  const handleDragEnd = async (event) => {
    const { over, active } = event;
    if (!over || !active) return;

    const sourceEntry = active.data.current?.entry;
    const targetEntry = over.data.current?.entry;

    if (!sourceEntry || !targetEntry || !targetEntry.is_directory || sourceEntry.path === targetEntry.path) {
      return;
    }

    try {
      await invoke("move_file", {
        sourcePath: sourceEntry.path,
        destinationDir: targetEntry.path,
      });
      onRefresh();
    } catch (error) {
    }
  };

  return (
    <DndContext sensors={sensors} onDragEnd={handleDragEnd}>
      <ul className="space-y-1">
        {isCreating && <NewFolderInput onConfirm={onCreateConfirm} level={0} />}
        {entries.map(entry => (
          <FileEntryComponent
            key={entry.path}
            entry={entry}
            level={0}
            onFileClick={onFileClick}
            activeFile={activeFile}
            expandedFolders={expandedFolders}
            toggleFolder={toggleFolder}
            onRefresh={onRefresh}
            keymap={keymap}
            renamingPath={renamingPath}
            setRenamingPath={setRenamingPath}
            onViewHistory={onViewHistory}
          />
        ))}
      </ul>
    </DndContext>
  );
}

// --- OLD Tab Bar Component (for old split view) ---
function OldTabBar({ tabs, activeTab, onTabClick, onTabClose, unsavedChanges, onDragEnd, onNewTab, onSplitDragStart, onSplitDragEnd, useSplitView, onToggleSplitView, splitDirection, onToggleSplitDirection, syncScrolling, onToggleSyncScrolling, onResetPaneSize, isLeftPane = true, onToggleRightSidebar, showRightSidebar }) {
  const [activeId, setActiveId] = useState(null);
  const [draggedTab, setDraggedTab] = useState(null);
  
  const sensors = useSensors(
    useSensor(PointerSensor, {
      activationConstraint: {
        distance: 10,
      },
    })
  );

  const handleDragStart = (event) => {
    const { active } = event;
    setActiveId(active.id);
    const tab = tabs.find(t => t.path === active.id);
    setDraggedTab(tab);
    onSplitDragStart?.(tab);
  };

  const handleDragEnd = (event) => {
    setActiveId(null);
    setDraggedTab(null);
    onSplitDragEnd?.(draggedTab);
    onDragEnd(event);
  };

  return (
    <DndContext sensors={sensors} onDragStart={handleDragStart} onDragEnd={handleDragEnd}>
      <div className="h-12 shrink-0 flex items-end bg-app-panel border-b border-app-border px-0">
        <div className="flex-1 flex items-center overflow-x-auto no-scrollbar">
          {tabs.map(tab => (
            <DraggableTab
              key={tab.path}
              tab={tab}
              isActive={activeTab === tab.path}
              isUnsaved={unsavedChanges.has(tab.path)}
              onTabClick={onTabClick}
              onTabClose={onTabClose}
              onSplitDragStart={onSplitDragStart}
              onSplitDragEnd={onSplitDragEnd}
            />
          ))}
        </div>
        <div className="flex items-center gap-1">
          <button
            onClick={onToggleSplitView}
            title={useSplitView ? "Exit split view" : "Enter split view"}
            className={`obsidian-button icon-only mb-1 ${useSplitView ? 'active' : ''}`}
          >
            <svg xmlns="http://www.w3.org/2000/svg" fill="none" viewBox="0 0 24 24" strokeWidth={1.5} stroke="currentColor" className="w-4 h-4">
              <path strokeLinecap="round" strokeLinejoin="round" d="M3.75 6A2.25 2.25 0 016 3.75h2.25A2.25 2.25 0 0110.5 6v2.25a2.25 2.25 0 01-2.25 2.25H6a2.25 2.25 0 01-2.25-2.25V6zM3.75 15.75A2.25 2.25 0 016 13.5h2.25a2.25 2.25 0 012.25 2.25V18a2.25 2.25 0 01-2.25 2.25H6A2.25 2.25 0 013.75 18v-2.25zM13.5 6a2.25 2.25 0 012.25-2.25H18A2.25 2.25 0 0120.25 6v2.25A2.25 2.25 0 0118 10.5h-2.25a2.25 2.25 0 01-2.25-2.25V6zM13.5 15.75a2.25 2.25 0 012.25-2.25H18a2.25 2.25 0 012.25 2.25V18A2.25 2.25 0 0118 20.25h-2.25A2.25 2.25 0 0113.5 18v-2.25z" />
            </svg>
          </button>
          
          {/* Split direction toggle - only show in split view and on left pane */}
          {useSplitView && isLeftPane && (
            <>
              <button
                onClick={onToggleSplitDirection}
                title={`Switch to ${splitDirection === 'vertical' ? 'horizontal' : 'vertical'} split`}
                className="obsidian-button icon-only mb-1"
              >
                {splitDirection === 'vertical' ? (
                  <svg xmlns="http://www.w3.org/2000/svg" fill="none" viewBox="0 0 24 24" strokeWidth={1.5} stroke="currentColor" className="w-4 h-4">
                    <path strokeLinecap="round" strokeLinejoin="round" d="M6 9l6-6 6 6" />
                    <path strokeLinecap="round" strokeLinejoin="round" d="M6 15l6 6 6-6" />
                  </svg>
                ) : (
                  <svg xmlns="http://www.w3.org/2000/svg" fill="none" viewBox="0 0 24 24" strokeWidth={1.5} stroke="currentColor" className="w-4 h-4">
                    <path strokeLinecap="round" strokeLinejoin="round" d="M9 6l-6 6 6 6" />
                    <path strokeLinecap="round" strokeLinejoin="round" d="M15 6l6 6-6 6" />
                  </svg>
                )}
              </button>
              
              <button
                onClick={onResetPaneSize}
                title="Reset pane sizes (50/50)"
                className="obsidian-button icon-only mb-1"
              >
                <svg xmlns="http://www.w3.org/2000/svg" fill="none" viewBox="0 0 24 24" strokeWidth={1.5} stroke="currentColor" className="w-4 h-4">
                  <path strokeLinecap="round" strokeLinejoin="round" d="M16.023 9.348h4.992v-.001M2.985 19.644v-4.992m0 0h4.992m-4.993 0l3.181 3.183a8.25 8.25 0 0013.803-3.7M4.031 9.865a8.25 8.25 0 0113.803-3.7l3.181 3.182m0-4.991v4.99" />
                </svg>
              </button>
              
              <button
                onClick={onToggleSyncScrolling}
                title={`${syncScrolling ? 'Disable' : 'Enable'} synchronized scrolling`}
                className={`obsidian-button icon-only mb-1 ${syncScrolling ? 'active' : ''}`}
              >
                <svg xmlns="http://www.w3.org/2000/svg" fill="none" viewBox="0 0 24 24" strokeWidth={1.5} stroke="currentColor" className="w-4 h-4">
                  <path strokeLinecap="round" strokeLinejoin="round" d="M13.19 8.688a4.5 4.5 0 011.242 7.244l-4.5 4.5a4.5 4.5 0 01-6.364-6.364l1.757-1.757m13.35-.622l1.757-1.757a4.5 4.5 0 00-6.364-6.364l-4.5 4.5a4.5 4.5 0 001.242 7.244" />
                </svg>
              </button>
            </>
          )}
          
          {/* Outline toggle button - only show on main pane */}
          {isLeftPane && onToggleRightSidebar && (
            <button
              onClick={onToggleRightSidebar}
              title={showRightSidebar ? "Hide outline" : "Show outline"}
              className={`obsidian-button icon-only mb-1 ${showRightSidebar ? 'active' : ''}`}
            >
              <svg xmlns="http://www.w3.org/2000/svg" fill="none" viewBox="0 0 24 24" strokeWidth={1.5} stroke="currentColor" className="w-4 h-4">
                <path strokeLinecap="round" strokeLinejoin="round" d="M3.75 6.75h16.5M3.75 12h16.5m-16.5 5.25H12" />
              </svg>
            </button>
          )}

          <button
            onClick={onNewTab}
            title={`New file (${platformService.getModifierSymbol()}+N)`}
            className="obsidian-button icon-only mb-1"
          >
            <svg xmlns="http://www.w3.org/2000/svg" fill="none" viewBox="0 0 24 24" strokeWidth={1.5} stroke="currentColor" className="w-4 h-4">
              <path strokeLinecap="round" strokeLinejoin="round" d="M12 4.5v15m7.5-7.5h-15" />
            </svg>
          </button>
        </div>
      </div>
      
      <DragOverlay dropAnimation={null}>
        {activeId && draggedTab ? (
          <div className="dragging-tab-preview" style={{ 
            opacity: 0.9,
            transform: 'rotate(-2deg)',
            zIndex: 99999
          }}>
            <div className="flex items-center gap-2 px-3 py-1 bg-app-surface border border-app-border rounded-md shadow-lg">
              <svg className="w-4 h-4 text-app-muted" fill="currentColor" viewBox="0 0 20 20">
                <path fillRule="evenodd" d="M4 4a2 2 0 012-2h4.586A2 2 0 0112 2.586L15.414 6A2 2 0 0116 7.414V16a2 2 0 01-2 2H6a2 2 0 01-2-2V4zm2 6a1 1 0 011-1h6a1 1 0 110 2H7a1 1 0 01-1-1zm1 3a1 1 0 100 2h6a1 1 0 100-2H7z" clipRule="evenodd" />
              </svg>
              <span className="text-sm font-medium text-app-text">
                {draggedTab.name.replace(/\.(md|txt|json|js|jsx|ts|tsx|py|html|css|canvas)$/, "") || draggedTab.name}
              </span>
            </div>
          </div>
        ) : null}
      </DragOverlay>
    </DndContext>
  );
}

// --- Editor Drop Zone Component ---
function EditorDropZone({ children }) {
  const { setNodeRef, isOver } = useDroppable({
    id: 'editor-drop-zone',
    data: { type: 'editor-area' }
  });

  return (
    <div 
      ref={setNodeRef}
      className={`relative w-full h-full ${isOver ? 'bg-app-accent bg-opacity-10' : ''}`}
      style={{ position: 'relative' }}
    >
      {children}
      {isOver && (
        <div className="absolute inset-4 border-2 border-dashed border-app-accent bg-app-accent bg-opacity-5 rounded-lg flex items-center justify-center pointer-events-none z-10">
          <div className="text-app-accent font-medium text-lg">
            Drop here to create split view
          </div>
        </div>
      )}
    </div>
  );
}

// --- Inner Workspace Component (with folder scope) ---
function WorkspaceWithScope({ path }) {
  const { filterFileTree } = useFolderScope();
  const { leftW, rightW, startLeftDrag, startRightDrag } = useDragColumns({});
  const [showLeft, setShowLeft] = useState(true);
  const [showRight, setShowRight] = useState(false);
  const [showMiniKanban, setShowMiniKanban] = useState(false);
  const [refreshId, setRefreshId] = useState(0);

  // Toggle right sidebar (outline)
  const toggleRightSidebar = useCallback(() => {
    setShowRight(prev => !prev);
  }, []);

  // Version history state
  const [showVersionHistory, setShowVersionHistory] = useState(false);
  const [versionHistoryFile, setVersionHistoryFile] = useState(null);
  const [versionRefreshKey, setVersionRefreshKey] = useState(0); // Force refresh of version panel
  const lastVersionSaveRef = useRef({}); // Track last version save time per file
  const lastVersionContentRef = useRef({}); // Track last saved content per file

  const toggleVersionHistory = useCallback((file = null) => {
    if (file) {
      setVersionHistoryFile(file);
      setShowVersionHistory(true);
      setShowRight(true); // Ensure right sidebar is visible
    } else {
      setShowVersionHistory(prev => !prev);
    }
  }, []);

  const [fileTree, setFileTree] = useState([]);
  const [expandedFolders, setExpandedFolders] = useState(new Set());
  const [isCreatingFolder, setIsCreatingFolder] = useState(false);
  const [renamingPath, setRenamingPath] = useState(null);

  // Check if we're in test mode
  const isTestMode = new URLSearchParams(window.location.search).get('testMode') === 'true';
  const [keymap, setKeymap] = useState({});

  const [openTabs, setOpenTabs] = useState([]);
  const [activeFile, setActiveFile] = useState(null);
  const [unsavedChanges, setUnsavedChanges] = useState(new Set());
  const [recentlyClosedTabs, setRecentlyClosedTabs] = useState([]);

  const [editorContent, setEditorContent] = useState("");
  const [editorTitle, setEditorTitle] = useState("");
  const [savedContent, setSavedContent] = useState("");

  // Reload current file after version restore
  const reloadCurrentFile = useCallback(async () => {
    if (!activeFile) return;

    try {
      const content = await invoke("read_file_content", { path: activeFile });
      const activeTab = openTabs.find(tab => tab.path === activeFile);

      if (activeTab) {
        const compiler = getMarkdownCompiler();
        let processedContent = content;

        if (activeTab.name.endsWith('.md') && compiler.isMarkdown(content)) {
          processedContent = compiler.compile(content);
        }

        setEditorContent(processedContent);
        setSavedContent(content);

        // Clear unsaved changes for this file since we just reloaded
        setUnsavedChanges(prev => {
          const newSet = new Set(prev);
          newSet.delete(activeFile);
          return newSet;
        });
      }
    } catch (error) {
      console.error("Failed to reload file:", error);
    }
  }, [activeFile, openTabs]);

  // Editor groups system for VSCode-style split view
  const editorGroups = useEditorGroups(openTabs);
  const [recentFiles, setRecentFiles] = useState([]);

  const [showCommandPalette, setShowCommandPalette] = useState(false);
  const [showInFileSearch, setShowInFileSearch] = useState(false);
  const [showShortcutHelp, setShowShortcutHelp] = useState(false);
  // Removed global context menu state - using component-specific context menus instead
  const [showTemplatePicker, setShowTemplatePicker] = useState(false);
  const [templatePickerData, setTemplatePickerData] = useState(null);
  const [showCreateTemplate, setShowCreateTemplate] = useState(false);
  const [createTemplateContent, setCreateTemplateContent] = useState('');
  const [showGlobalSearch, setShowGlobalSearch] = useState(false);
  const [showKanban, setShowKanban] = useState(false);
  const [showPlugins, setShowPlugins] = useState(false);
  const [showBases, setShowBases] = useState(false);
  const [showMarketplace, setShowMarketplace] = useState(false);
  const [showGmail, setShowGmail] = useState(false);
  // Graph view now opens as a tab instead of sidebar panel
  const [showGraphView, setShowGraphView] = useState(false);
  const [graphData, setGraphData] = useState(null);
  const [isLoadingGraph, setIsLoadingGraph] = useState(false);

  // Graph sidebar state
  const [graphSidebarData, setGraphSidebarData] = useState({
    selectedNodes: [],
    hoveredNode: null,
    graphData: { nodes: [], links: [] },
    stats: {}
  });

  // Persistent GraphEngine instance that survives tab switches
  const persistentGraphEngineRef = useRef(null);

  // Graph data processor instance
  const graphProcessorRef = useRef(null);
<<<<<<< HEAD

  // GraphData instance for backlinks
  const graphDataInstanceRef = useRef(null);

=======
  const graphDataInstanceRef = useRef(null); // GraphData instance for backlinks
  
>>>>>>> 1f72db14
  // Split editor state
  const [useSplitView, setUseSplitView] = useState(false);
  const [splitDirection, setSplitDirection] = useState('vertical'); // 'vertical' or 'horizontal'
  const [leftPaneSize, setLeftPaneSize] = useState(50); // percentage
  const [draggedTabForSplit, setDraggedTabForSplit] = useState(null);
  const [splitInitData, setSplitInitData] = useState(null);
  const [rightPaneFile, setRightPaneFile] = useState(null);
  const [rightPaneContent, setRightPaneContent] = useState('');
  const [rightPaneTitle, setRightPaneTitle] = useState('');
  const [syncScrolling, setSyncScrolling] = useState(false);
  
  // --- Refs for stable callbacks ---
  const stateRef = useRef({});
  const editorRef = useRef(null);
  const leftPaneScrollRef = useRef(null);
  const rightPaneScrollRef = useRef(null);
  stateRef.current = {
    activeFile,
    openTabs,
    unsavedChanges,
    editorContent,
    editorTitle,
    savedContent,
  };

  // Helper function to get proper display name for special tabs
  const getTabDisplayName = (tabPath) => {
    if (tabPath === '__graph__') return 'Graph View';
    if (tabPath === '__kanban__') return 'Task Board';
    if (tabPath === '__gmail__') return 'Gmail';
    if (tabPath === '__bases__') return 'Bases';
    if (tabPath.startsWith('__plugin_')) {
      // Extract plugin name from path if possible, otherwise generic name
      return 'Plugin'; // Will be updated when plugin details load
    }
    // For regular files, extract filename
    return tabPath.split('/').pop();
  };

  // Load session state on initial mount
  useEffect(() => {
    if (path) {
      invoke("load_session_state", { workspacePath: path }).then(session => {
        if (session && session.open_tabs) {
          setExpandedFolders(new Set(session.expanded_folders || []));

          const tabsWithNames = session.open_tabs.map(p => ({
            path: p,
            name: getTabDisplayName(p)
          }));

          setOpenTabs(tabsWithNames);

          if (tabsWithNames.length > 0) {
            setActiveFile(tabsWithNames[0].path);
          }

          // Set recent files (filter out special views, keep only actual files)
          const actualFiles = session.open_tabs.filter(p =>
            !p.startsWith('__') &&
            (p.endsWith('.md') || p.endsWith('.txt') || p.endsWith('.canvas') || p.endsWith('.kanban'))
          );
          setRecentFiles(actualFiles.slice(0, 5).map(p => ({
            path: p,
            name: getFilename(p)
          })));
        }
      });
    }
  }, [path]);

  // Load shortcuts map for hints and keep it fresh
  useEffect(() => {
    getActiveShortcuts().then(setKeymap).catch(() => {});
    let isTauri = false; try { isTauri = !!(window.__TAURI_INTERNALS__ || window.__TAURI_METADATA__); } catch {}
    if (isTauri) {
      const sub = listen('shortcuts:updated', async () => {
        const m = await getActiveShortcuts();
        setKeymap(m);
      });
      return () => { sub.then((un) => un()); };
    } else {
      const onDom = async () => { setKeymap(await getActiveShortcuts()); };
      window.addEventListener('shortcuts:updated', onDom);
      return () => window.removeEventListener('shortcuts:updated', onDom);
    }
  }, []);

  // Listen for markdown config changes from Preferences window
  useEffect(() => {
    let isTauri = false;
    try { isTauri = !!(window.__TAURI_INTERNALS__ || window.__TAURI_METADATA__); } catch {}

    if (isTauri) {
      const sub = listen('lokus:markdown-config-changed', async () => {
        console.log('[Workspace] Received markdown config change event, reloading config...');
        try {
          const markdownSyntaxConfig = (await import('../core/markdown/syntax-config.js')).default;
          await markdownSyntaxConfig.init();
          console.log('[Workspace] Markdown config reloaded successfully');
        } catch (e) {
          console.error('[Workspace] Failed to reload markdown config:', e);
        }
      });
      return () => { sub.then((un) => un()); };
    }
  }, []);

  // Save session state on change (debounced)
  useEffect(() => {
    const saveTimeout = setTimeout(() => {
      if (path) {
        const tabPaths = openTabs.map(t => t.path);
        const folderPaths = Array.from(expandedFolders);
        invoke("save_session_state", { workspacePath: path, openTabs: tabPaths, expandedFolders: folderPaths });

        // Update recent files list
        const actualFiles = openTabs.filter(t =>
          !t.path.startsWith('__') &&
          (t.path.endsWith('.md') || t.path.endsWith('.txt') || t.path.endsWith('.canvas') || t.path.endsWith('.kanban'))
        );
        setRecentFiles(actualFiles.slice(0, 5));
      }
    }, 500);
    return () => clearTimeout(saveTimeout);
  }, [openTabs, expandedFolders, path]);

  // Fetch file tree
  useEffect(() => {
    if (path) {
      // Debug: Log to backend to see if this runs
      invoke("validate_workspace_path", { path }).then(valid => {
        if (valid) {
        }
      }).catch(err => {
      });
      
      try { window.__LOKUS_WORKSPACE_PATH__ = path; } catch {}
      invoke("read_workspace_files", { workspacePath: path })
        .then(files => {
          const filterIgnored = (entries) => {
            const ignoredNames = ['.lokus', '.DS_Store'];
            return entries
              .filter(entry => !ignoredNames.includes(entry.name))
              .map(entry => {
                if (entry.children) {
                  return { ...entry, children: filterIgnored(entry.children) };
                }
                return entry;
              });
          };
          const tree = filterIgnored(files);
          setFileTree(tree);
          // Build flat index for wiki suggestions
          const flat = [];
          const walk = (arr) => {
            for (const e of arr) {
              if (e.is_directory) { if (e.children) walk(e.children); }
              else flat.push({ title: e.name, path: e.path });
            }
          };
          walk(tree);
          try { window.__LOKUS_FILE_INDEX__ = flat; } catch {}
        })
        .catch((error) => {
          // Log to backend instead
          invoke("get_validated_workspace_path").then(() => {
            // Just trigger something to see the error in backend
          });
        });
    }
  }, [path, refreshId]);

  // Fetch content for active file
  useEffect(() => {
    if (activeFile) {
      try { window.__LOKUS_ACTIVE_FILE__ = activeFile; } catch {}
      const activeTab = openTabs.find(tab => tab.path === activeFile);
      if (activeTab) {
        invoke("read_file_content", { path: activeFile })
          .then(content => {
            // Process markdown content to ensure proper formatting
            const compiler = getMarkdownCompiler();
            let processedContent = content;
            
            // If this is a markdown file and the content looks like markdown, process it
            if (activeTab.name.endsWith('.md') && compiler.isMarkdown(content)) {
              processedContent = compiler.compile(content);
            }
            
            setEditorContent(processedContent);
            // Extract just the filename from the tab name (in case it contains a path)
            const fileName = getFilename(activeTab.name);
            setEditorTitle(fileName.replace(/\.md$/, ""));
            setSavedContent(content); // Keep original content for saving
          })
          .catch(() => {});
      }
    } else {
      setEditorContent("");
      setEditorTitle("");
    }
  }, [activeFile]);

  useEffect(() => {
    const sub = listen("workspace:activate", (e) => {
      const newPath = String(e.payload || "");
      setPath(newPath);
      invoke("save_last_workspace", { path: newPath });
    });
    return () => { sub.then((un) => un()); };
  }, []);

  // Open file events from editor (wiki link clicks)
  useEffect(() => {
    const openPath = (p) => {
      if (!p) return;
      setOpenTabs(prevTabs => {
        const name = getFilename(p);
        const newTabs = prevTabs.filter(t => t.path !== p);
        newTabs.unshift({ path: p, name });
        if (newTabs.length > MAX_OPEN_TABS) newTabs.pop();
        return newTabs;
      });
      setActiveFile(p);
    };

    let isTauri = false; try { isTauri = !!(window.__TAURI_INTERNALS__ || window.__TAURI_METADATA__); } catch {}
    if (isTauri) {
      const un = listen('lokus:open-file', (e) => openPath(String(e.payload || '')));
      return () => { un.then(u => u()); };
    } else {
      const onDom = (e) => openPath(String(e.detail || ''));
      window.addEventListener('lokus:open-file', onDom);
      return () => window.removeEventListener('lokus:open-file', onDom);
    }
  }, []);

  // Listen for immediate wiki link creation events from WikiLinkSuggest
  useEffect(() => {
    const handleWikiLinkCreated = async (event) => {
      const { sourceFile, targetFile, linkText, timestamp } = event.detail;
      
      if (graphProcessorRef.current) {
        try {
          // Get current editor content for real-time update
          const currentContent = editorRef.current ? 
            (editorRef.current.getText() || stateRef.current.editorContent) : 
            stateRef.current.editorContent;
          
          if (currentContent && sourceFile === stateRef.current.activeFile) {
            
            // Use the real-time update method
            const updateResult = await graphProcessorRef.current.updateFileContent(sourceFile, currentContent);
            
            // Update graph data if there were changes and graph is visible
            if ((updateResult.added > 0 || updateResult.removed > 0) && activeFile === '__graph__') {
              const updatedGraphData = graphProcessorRef.current.buildGraphStructure();
              setGraphData(updatedGraphData);
            }
          }
        } catch (error) {
        }
      }
    };

    // Listen for wiki link creation events
    window.addEventListener('lokus:wiki-link-created', handleWikiLinkCreated);
    document.addEventListener('lokus:wiki-link-created', handleWikiLinkCreated);
    
    return () => {
      window.removeEventListener('lokus:wiki-link-created', handleWikiLinkCreated);
      document.removeEventListener('lokus:wiki-link-created', handleWikiLinkCreated);
    };
  }, [activeFile]);

  // Tab navigation shortcuts with throttling
  useEffect(() => {
    // Throttle utility function - executes immediately but prevents rapid successive calls
    const throttle = (func, wait) => {
      let lastTime = 0;
      return function executedFunction(...args) {
        const now = Date.now();
        if (now - lastTime >= wait) {
          lastTime = now;
          func(...args);
        }
      };
    };

    const handleNextTabImmediate = () => {
      if (openTabs.length <= 1) return;
      const currentIndex = openTabs.findIndex(tab => tab.path === activeFile);
      const nextIndex = (currentIndex + 1) % openTabs.length;
      setActiveFile(openTabs[nextIndex].path);
    };

    const handlePrevTabImmediate = () => {
      if (openTabs.length <= 1) return;
      const currentIndex = openTabs.findIndex(tab => tab.path === activeFile);
      const prevIndex = currentIndex === 0 ? openTabs.length - 1 : currentIndex - 1;
      setActiveFile(openTabs[prevIndex].path);
    };

    // Throttled versions with 200ms cooldown
    const handleNextTab = throttle(handleNextTabImmediate, 200);
    const handlePrevTab = throttle(handlePrevTabImmediate, 200);


    let isTauri = false; 
    try { isTauri = !!(window.__TAURI_INTERNALS__ || window.__TAURI_METADATA__); } catch {}
    
    if (isTauri) {
      const nextTabSub = listen('lokus:next-tab', handleNextTab);
      const prevTabSub = listen('lokus:prev-tab', handlePrevTab);
      return () => {
        nextTabSub.then(u => u());
        prevTabSub.then(u => u());
      };
    } else {
      const onNextTab = () => handleNextTab();
      const onPrevTab = () => handlePrevTab();
      
      window.addEventListener('lokus:next-tab', onNextTab);
      window.addEventListener('lokus:prev-tab', onPrevTab);
      
      return () => {
        window.removeEventListener('lokus:next-tab', onNextTab);
        window.removeEventListener('lokus:prev-tab', onPrevTab);
      };
    }
  }, [openTabs, activeFile]);

  // Global right-click context menu
  // Removed global context menu handler - context menus are now component-specific
  // EditorContextMenu handles editor right-clicks, FileContextMenu handles file sidebar right-clicks

  const handleRefreshFiles = () => setRefreshId(id => id + 1);

  const handleOpenPluginDetail = (plugin) => {
    const pluginPath = `__plugin_${plugin.id}__`;
    const pluginName = `${plugin.name} Plugin`;
    
    setOpenTabs(prevTabs => {
      const newTabs = prevTabs.filter(t => t.path !== pluginPath);
      newTabs.unshift({ path: pluginPath, name: pluginName, plugin });
      if (newTabs.length > MAX_OPEN_TABS) newTabs.pop();
      return newTabs;
    });
    setActiveFile(pluginPath);
  };

  const toggleFolder = (folderPath) => {
    setExpandedFolders(prev => {
      const newSet = new Set(prev);
      if (newSet.has(folderPath)) {
        newSet.delete(folderPath);
      } else {
        newSet.add(folderPath);
      }
      return newSet;
    });
  };

  const closeAllFolders = () => {
    setExpandedFolders(new Set());
  };

  const handleFileOpen = (file) => {
    // Handle search result format with line numbers
    if (file.path && file.lineNumber !== undefined) {
      const filePath = file.path;
      const fileName = getFilename(filePath);
      
      setOpenTabs(prevTabs => {
        const newTabs = prevTabs.filter(t => t.path !== filePath);
        newTabs.unshift({ path: filePath, name: fileName });
        if (newTabs.length > MAX_OPEN_TABS) {
          newTabs.pop();
        }
        return newTabs;
      });
      setActiveFile(filePath);
      
      // Jump to line after editor loads
      setTimeout(() => {
        if (editorRef.current && file.lineNumber) {
          try {
            const doc = editorRef.current.state.doc;
            const linePos = doc.line(file.lineNumber).from + (file.column || 0);
            const selection = editorRef.current.state.selection.constructor.create(doc, linePos, linePos);
            const tr = editorRef.current.state.tr.setSelection(selection);
            editorRef.current.view.dispatch(tr);
            editorRef.current.commands.scrollIntoView();
          } catch (error) {
          }
        }
      }, 100);
      return;
    }
    
    // Handle regular file format
    if (file.is_directory) return;

    setOpenTabs(prevTabs => {
      const newTabs = prevTabs.filter(t => t.path !== file.path);
      // Ensure we only use the filename, not a full path
      const fileName = getFilename(file.name);
      newTabs.unshift({ path: file.path, name: fileName });
      if (newTabs.length > MAX_OPEN_TABS) {
        newTabs.pop();
      }
      return newTabs;
    });
    setActiveFile(file.path);
  };

  const handleReopenClosedTab = useCallback(() => {
    if (recentlyClosedTabs.length === 0) return;
    
    const [mostRecentTab, ...remaining] = recentlyClosedTabs;
    
    // Remove from recently closed list
    setRecentlyClosedTabs(remaining);
    
    // Reopen the tab
    handleFileOpen(mostRecentTab);
  }, [recentlyClosedTabs]);

  // handleOpenFullKanban removed - use file-based kanban boards instead

  const handleTabClick = (path) => {
    setActiveFile(path);
    
    // If split view is active, update the right pane to show the next tab
    if (useSplitView) {
      const currentIndex = openTabs.findIndex(t => t.path === path);
      const nextTab = openTabs[currentIndex + 1] || openTabs[0];
      if (nextTab && nextTab.path !== path) {
        setRightPaneFile(nextTab.path);
        // Extract just the filename in case name contains a path
        const fileName = getFilename(nextTab.name);
        setRightPaneTitle(fileName.replace(/\.md$/, ""));
        if (nextTab.path.endsWith('.md') || nextTab.path.endsWith('.txt')) {
          invoke("read_file_content", { path: nextTab.path })
            .then(content => {
              setRightPaneContent(content || '');
            })
            .catch(err => {
              console.error('Failed to load right pane content:', err);
              setRightPaneContent('');
            });
        }
      }
    }
  };

  // Ref to track last close timestamp for debouncing (global for any tab)
  const lastCloseTimeRef = useRef(0);
  const isShowingDialogRef = useRef(false);
  const currentlyClosingPathRef = useRef(null);

  const handleTabClose = useCallback(async (path) => {
    // Prevent closing the same tab multiple times
    if (currentlyClosingPathRef.current === path) {
      console.log('[TabClose] Already processing close for:', path);
      return;
    }

    // Prevent multiple dialogs from showing
    if (isShowingDialogRef.current) {
      console.log('[TabClose] Dialog already showing, ignoring close request');
      return;
    }

    // Global debounce: ignore ANY tab close within 200ms of the last one
    const now = Date.now();
    if (now - lastCloseTimeRef.current < 200) {
      console.log('[TabClose] Debounce: ignoring close within 200ms');
      return;
    }
    lastCloseTimeRef.current = now;

    console.log('[TabClose] Starting close process for:', path);
    
    const closeTab = () => {
      setOpenTabs(prevTabs => {
        const tabIndex = prevTabs.findIndex(t => t.path === path);
        const closedTab = prevTabs.find(t => t.path === path);
        const newTabs = prevTabs.filter(t => t.path !== path);
        
        // Save the closed tab to recently closed list (max 10 items)
        if (closedTab && !closedTab.path.startsWith('__')) { // Don't track special tabs like graph, kanban
          setRecentlyClosedTabs(prev => {
            const newClosed = [{ ...closedTab, closedAt: Date.now() }, ...prev.slice(0, 9)];
            return newClosed;
          });
        }
        
        if (stateRef.current.activeFile === path) {
          if (newTabs.length === 0) {
            setActiveFile(null);
          } else {
            const newActiveIndex = Math.max(0, tabIndex - 1);
            setActiveFile(newTabs[newActiveIndex].path);
          }
        }
        return newTabs;
      });
      setUnsavedChanges(prev => {
        const newSet = new Set(prev);
        newSet.delete(path);
        return newSet;
      });
    };

    if (stateRef.current.unsavedChanges.has(path)) {
      try {
        console.log('[TabClose] Showing unsaved changes dialog for:', path);
        currentlyClosingPathRef.current = path;
        isShowingDialogRef.current = true;

        const confirmed = await confirm("You have unsaved changes. Close without saving?", {
          title: "Unsaved Changes",
          type: "warning",
        });

        console.log('[TabClose] Dialog result:', confirmed ? 'OK' : 'Cancel');
        if (confirmed) {
          console.log('[TabClose] User confirmed, closing tab');
          closeTab();
        } else {
          console.log('[TabClose] User cancelled, keeping tab open');
        }
      } catch (error) {
        console.error('[TabClose] Error showing dialog:', error);
      } finally {
        console.log('[TabClose] Resetting dialog flags');
        isShowingDialogRef.current = false;
        currentlyClosingPathRef.current = null;
      }
    } else {
      currentlyClosingPathRef.current = path;
      closeTab();
      currentlyClosingPathRef.current = null;
    }
  }, []);

  const handleEditorChange = useCallback((newContent) => {
    setEditorContent(newContent);
    if (!stateRef.current.activeFile) return;
    setUnsavedChanges(prev => {
      const next = new Set(prev);
      if (newContent !== stateRef.current.savedContent) {
        next.add(stateRef.current.activeFile);
      } else {
        next.delete(stateRef.current.activeFile);
      }
      return next;
    });
  }, []);

  // Gmail template detection and parsing
  const parseGmailTemplate = (content) => {
    try {
      // Check if content starts with YAML frontmatter
      if (!content.startsWith('---')) {
        return null;
      }

      // Extract frontmatter and body
      const frontmatterEnd = content.indexOf('---', 3);
      if (frontmatterEnd === -1) {
        return null;
      }

      const frontmatterContent = content.slice(3, frontmatterEnd).trim();
      const body = content.slice(frontmatterEnd + 3).trim();

      // Parse the YAML-like frontmatter
      const metadata = {};
      const lines = frontmatterContent.split('\n');
      
      for (const line of lines) {
        const colonIndex = line.indexOf(':');
        if (colonIndex > 0) {
          const key = line.slice(0, colonIndex).trim().toLowerCase();
          const value = line.slice(colonIndex + 1).trim();
          metadata[key] = value;
        }
      }

      // Check if this looks like a Gmail template
      if (metadata.to !== undefined && metadata.subject !== undefined) {
        return {
          to: metadata.to ? metadata.to.split(',').map(email => email.trim()).filter(email => email) : [],
          cc: metadata.cc ? metadata.cc.split(',').map(email => email.trim()).filter(email => email) : [],
          bcc: metadata.bcc ? metadata.bcc.split(',').map(email => email.trim()).filter(email => email) : [],
          subject: metadata.subject || '',
          body: body.replace(/<!--.*?-->/gs, '').trim() // Remove HTML comments
        };
      }
    } catch (error) {
    }
    
    return null;
  };

  const handleSave = useCallback(async () => {
    const { activeFile, openTabs, editorContent, editorTitle } = stateRef.current;
    if (!activeFile) return;
    
    let path_to_save = activeFile;
    let needsStateUpdate = false;

    try {
      const currentTab = openTabs.find(t => t.path === activeFile);
      const currentName = currentTab.name.replace(/\.md$/, "");

      if (editorTitle !== currentName && editorTitle.trim() !== "") {
        const newFileName = `${editorTitle.trim()}.md`;
        const newPath = await invoke("rename_file", { path: activeFile, newName: newFileName });
        path_to_save = newPath;
        needsStateUpdate = true;
      }

      // For .md files, we need to convert HTML content back to markdown
      let contentToSave = editorContent;
      if (path_to_save.endsWith('.md')) {
        // TODO: Implement HTML to Markdown conversion
        // For now, we'll save the HTML content as-is
        // This should be replaced with proper HTML->Markdown conversion
      }
      
      await invoke("write_file_content", { path: path_to_save, content: contentToSave });
      setSavedContent(editorContent);
      setUnsavedChanges(prev => {
        const newSet = new Set(prev);
        newSet.delete(activeFile);
        newSet.delete(path_to_save);
        return newSet;
      });

      // Save version only if content actually changed
      const lastContent = lastVersionContentRef.current[path_to_save];
      const contentChanged = !lastContent || lastContent !== contentToSave;

      if (contentChanged) {
        try {
          await invoke("save_file_version_manual", {
            path: path_to_save,
            content: contentToSave
          });
          const now = Date.now();
          lastVersionSaveRef.current[path_to_save] = now;
          lastVersionContentRef.current[path_to_save] = contentToSave;

          // Refresh version history panel
          setVersionRefreshKey(prev => prev + 1);

          console.log("[Version] Saved version for", path_to_save);
        } catch (error) {
          console.warn("[Version] Failed to save version:", error);
          // Non-blocking - don't show error to user
        }
      } else {
        console.log("[Version] Skipped - content unchanged");
      }

      // Check if this is a Gmail template and send email
      const gmailTemplate = parseGmailTemplate(contentToSave);
      if (gmailTemplate) {
        try {
          
          // Check if user is authenticated with Gmail
          const isAuthenticated = await gmailAuth.isAuthenticated();
          if (isAuthenticated && gmailTemplate.to.length > 0 && gmailTemplate.subject) {
            // Send the email
            await gmailEmails.sendEmail({
              to: gmailTemplate.to,
              cc: gmailTemplate.cc,
              bcc: gmailTemplate.bcc,
              subject: gmailTemplate.subject,
              body: gmailTemplate.body,
              attachments: [] // For future implementation
            });

            
            // Optional: Show success notification to user
            // You could add a toast notification here
          } else if (!isAuthenticated) {
            // Optional: Show authentication prompt
          } else {
          }
        } catch (emailError) {
          // Optional: Show error notification to user
        }
      }

      if (needsStateUpdate) {
        const newName = path_to_save.split("/").pop();
        setOpenTabs(tabs => tabs.map(t => t.path === activeFile ? { path: path_to_save, name: newName } : t));
        setActiveFile(path_to_save);
        handleRefreshFiles();
      } else {
        // File content changed but not renamed - use real-time link tracking
        if (graphProcessorRef.current) {
          try {
            // Use the new real-time update method for file content
            const updateResult = await graphProcessorRef.current.updateFileContent(path_to_save, editorContent);
            
            // Only rebuild graph structure if there were actual changes
            if (updateResult.added > 0 || updateResult.removed > 0) {
              const updatedGraphData = graphProcessorRef.current.buildGraphStructure();
              setGraphData(updatedGraphData);
            } else {
            }
          } catch (error) {
            // Fallback to full selective update
            try {
              const updatedGraphData = await graphProcessorRef.current.updateChangedFiles([path_to_save]);
              if (updatedGraphData) {
                setGraphData(updatedGraphData);
              }
            } catch (fallbackError) {
              // Final fallback to full refresh
              handleRefreshFiles();
            }
          }
        } else {
          // Graph processor not initialized yet, but if graph view becomes active,
          // it will build the graph data including this file's changes
        }
      }
    } catch (error) {
    }
  }, []);

  const handleSaveAs = useCallback(async () => {
    const { activeFile, editorContent } = stateRef.current;
    if (!activeFile) return;

    try {
      // Get the current file name without extension for default name
      const currentFileName = activeFile.split('/').pop().replace(/\.[^.]*$/, '');

      // Show save dialog with more format options
      const filePath = await save({
        defaultPath: `${currentFileName}.md`,
        filters: [{
          name: 'Markdown',
          extensions: ['md']
        }, {
          name: 'HTML',
          extensions: ['html']
        }, {
          name: 'Text',
          extensions: ['txt']
        }, {
          name: 'JSON',
          extensions: ['json']
        }, {
          name: 'All Files',
          extensions: ['*']
        }],
        title: 'Save As'
      });

      if (filePath) {
        // Prepare content - handle different file types
        let contentToSave = editorContent;

        if (filePath.endsWith('.html')) {
          // For HTML files, wrap content in a complete HTML document
          const { editorTitle } = stateRef.current;
          const title = editorTitle || currentFileName;
          contentToSave = `<!DOCTYPE html>
<html lang="en">
<head>
    <meta charset="UTF-8">
    <meta name="viewport" content="width=device-width, initial-scale=1.0">
    <title>${title}</title>
    <style>
        body {
            font-family: -apple-system, BlinkMacSystemFont, 'Segoe UI', 'Roboto', sans-serif;
            line-height: 1.6;
            max-width: 800px;
            margin: 40px auto;
            padding: 20px;
            color: #333;
        }
        pre { background: #f4f4f4; padding: 15px; border-radius: 5px; overflow-x: auto; }
        code { background: #f4f4f4; padding: 2px 6px; border-radius: 3px; }
        blockquote { border-left: 4px solid #ddd; margin: 0; padding-left: 20px; color: #666; }
        table { border-collapse: collapse; width: 100%; margin: 1em 0; }
        th, td { border: 1px solid #ddd; padding: 8px; text-align: left; }
        th { background: #f4f4f4; }
    </style>
</head>
<body>
    ${editorContent}
</body>
</html>`;
        } else if (filePath.endsWith('.json')) {
          // For JSON files, create a structured export
          const { editorTitle } = stateRef.current;
          contentToSave = JSON.stringify({
            title: editorTitle || currentFileName,
            content: editorContent,
            exported: new Date().toISOString(),
            format: 'html'
          }, null, 2);
        } else if (filePath.endsWith('.txt')) {
          // For text files, strip HTML tags
          const tempDiv = document.createElement('div');
          tempDiv.innerHTML = editorContent;
          contentToSave = tempDiv.textContent || tempDiv.innerText || '';
        }

        // Save the file
        await invoke("write_file_content", { path: filePath, content: contentToSave });

        // Update current file state to point to new location
        const newFileName = filePath.split('/').pop();
        setOpenTabs(tabs => tabs.map(t => t.path === activeFile ? { path: filePath, name: newFileName } : t));
        setActiveFile(filePath);
        setSavedContent(editorContent);
        setUnsavedChanges(prev => {
          const newSet = new Set(prev);
          newSet.delete(activeFile);
          newSet.delete(filePath);
          return newSet;
        });

        // Refresh file tree to show new file
        handleRefreshFiles();

      }
    } catch (error) {
    }
  }, []);

  const handleExportHtml = useCallback(async () => {
    const { activeFile, editorContent, editorTitle } = stateRef.current;
    if (!activeFile) return;

    try {
      // Get the current file name without extension for default name
      const currentFileName = activeFile.split('/').pop().replace(/\.[^.]*$/, '');
      const exportFileName = editorTitle.trim() || currentFileName;

      // Show save dialog for HTML export
      const filePath = await save({
        defaultPath: `${exportFileName}.html`,
        filters: [{
          name: 'HTML',
          extensions: ['html']
        }, {
          name: 'All Files',
          extensions: ['*']
        }],
        title: 'Export as HTML'
      });

      if (filePath) {
        // Create a complete HTML document with proper styling and math support
        const htmlContent = `<!DOCTYPE html>
<html lang="en">
<head>
    <meta charset="UTF-8">
    <meta name="viewport" content="width=device-width, initial-scale=1.0">
    <title>${exportFileName}</title>
    <link rel="stylesheet" href="https://cdn.jsdelivr.net/npm/katex@0.16.8/dist/katex.min.css" integrity="sha384-GvrOXuhMATgEsSwCs4smul74iXGOixntILdUW9XmUC6+HX0sLNAK3q71HotJqlAn" crossorigin="anonymous">
    <style>
        body {
            font-family: -apple-system, BlinkMacSystemFont, 'Segoe UI', 'Roboto', sans-serif;
            line-height: 1.6;
            color: #333;
            max-width: 800px;
            margin: 0 auto;
            padding: 40px 20px;
            background: #fff;
        }
        h1, h2, h3, h4, h5, h6 {
            color: #2c3e50;
            margin-top: 2em;
            margin-bottom: 0.5em;
        }
        h1 { font-size: 2.5em; border-bottom: 2px solid #3498db; padding-bottom: 0.3em; }
        h2 { font-size: 2em; }
        h3 { font-size: 1.5em; }
        p { margin-bottom: 1em; }
        blockquote {
            border-left: 4px solid #3498db;
            padding-left: 20px;
            margin: 1.5em 0;
            color: #7f8c8d;
            font-style: italic;
        }
        code {
            background: #f8f9fa;
            padding: 2px 6px;
            border-radius: 3px;
            font-family: 'SF Mono', 'Monaco', 'Cascadia Code', monospace;
        }
        pre {
            background: #f8f9fa;
            padding: 20px;
            border-radius: 6px;
            overflow-x: auto;
            border: 1px solid #e1e5e9;
        }
        pre code {
            background: none;
            padding: 0;
        }
        table {
            width: 100%;
            border-collapse: collapse;
            margin: 1.5em 0;
        }
        th, td {
            border: 1px solid #ddd;
            padding: 12px;
            text-align: left;
        }
        th {
            background: #f8f9fa;
            font-weight: 600;
        }
        ul, ol { margin-bottom: 1em; }
        li { margin-bottom: 0.5em; }
        a { color: #3498db; text-decoration: none; }
        a:hover { text-decoration: underline; }
        .math-display { text-align: center; margin: 1.5em 0; }
        .highlight { background: #fff3cd; padding: 2px 4px; }
        .task-list-item { list-style-type: none; }
        .task-list-item input[type="checkbox"] { margin-right: 8px; }
    </style>
</head>
<body>
    <article class="content">
        ${editorContent}
    </article>
</body>
</html>`;

        // Save the HTML file
        await invoke("write_file_content", { path: filePath, content: htmlContent });

      }
    } catch (error) {
    }
  }, []);

  const handleExportPdf = useCallback(async () => {
    const { activeFile, editorContent, editorTitle } = stateRef.current;
    if (!activeFile) return;

    try {
      // Get the current file name without extension for default name
      const currentFileName = activeFile.split('/').pop().replace(/\.[^.]*$/, '');
      const exportFileName = editorTitle.trim() || currentFileName;

      // Show save dialog for PDF export
      const filePath = await save({
        defaultPath: `${exportFileName}.pdf`,
        filters: [{
          name: 'PDF',
          extensions: ['pdf']
        }, {
          name: 'All Files',
          extensions: ['*']
        }],
        title: 'Export as PDF'
      });

      if (filePath) {
        // Create HTML content for PDF conversion
        const htmlForPdf = `<!DOCTYPE html>
<html lang="en">
<head>
    <meta charset="UTF-8">
    <meta name="viewport" content="width=device-width, initial-scale=1.0">
    <title>${exportFileName}</title>
    <style>
        @page {
            margin: 1in;
            size: letter;
        }
        body {
            font-family: -apple-system, BlinkMacSystemFont, 'Segoe UI', 'Roboto', sans-serif;
            line-height: 1.6;
            color: #333;
            font-size: 14px;
        }
        h1, h2, h3, h4, h5, h6 {
            color: #2c3e50;
            margin-top: 1.5em;
            margin-bottom: 0.5em;
            break-after: avoid;
        }
        h1 {
            font-size: 24px;
            border-bottom: 2px solid #3498db;
            padding-bottom: 0.3em;
            page-break-after: avoid;
        }
        h2 { font-size: 20px; }
        h3 { font-size: 18px; }
        h4 { font-size: 16px; }
        h5 { font-size: 14px; }
        h6 { font-size: 12px; }
        p {
            margin-bottom: 1em;
            orphans: 3;
            widows: 3;
        }
        blockquote {
            border-left: 4px solid #3498db;
            padding-left: 20px;
            margin: 1em 0;
            color: #7f8c8d;
            font-style: italic;
            break-inside: avoid;
        }
        code {
            background: #f8f9fa;
            padding: 2px 6px;
            border-radius: 3px;
            font-family: 'SF Mono', 'Monaco', 'Cascadia Code', monospace;
            font-size: 12px;
            break-inside: avoid;
        }
        pre {
            background: #f8f9fa;
            padding: 15px;
            border-radius: 6px;
            border: 1px solid #e1e5e9;
            break-inside: avoid;
            font-size: 12px;
            line-height: 1.4;
            overflow-x: hidden;
        }
        pre code {
            background: none;
            padding: 0;
        }
        table {
            width: 100%;
            border-collapse: collapse;
            margin: 1em 0;
            break-inside: avoid;
            font-size: 12px;
        }
        th, td {
            border: 1px solid #ddd;
            padding: 8px;
            text-align: left;
        }
        th {
            background: #f8f9fa;
            font-weight: 600;
        }
        ul, ol {
            margin-bottom: 1em;
            break-inside: avoid;
        }
        li {
            margin-bottom: 0.3em;
        }
        a {
            color: #3498db;
            text-decoration: none;
        }
        .math-display {
            text-align: center;
            margin: 1em 0;
            break-inside: avoid;
        }
        .highlight {
            background: #fff3cd;
            padding: 2px 4px;
        }
        .task-list-item {
            list-style-type: none;
        }
        .task-list-item input[type="checkbox"] {
            margin-right: 8px;
        }
        .page-break {
            page-break-before: always;
        }
        img {
            max-width: 100%;
            height: auto;
            break-inside: avoid;
        }
    </style>
</head>
<body>
    <article class="content">
        ${editorContent}
    </article>
</body>
</html>`;

        // Create a hidden iframe for PDF generation
        const iframe = document.createElement('iframe');
        iframe.style.position = 'absolute';
        iframe.style.width = '0';
        iframe.style.height = '0';
        iframe.style.border = 'none';
        document.body.appendChild(iframe);

        // Write content to iframe
        iframe.contentDocument.write(htmlForPdf);
        iframe.contentDocument.close();

        // Wait for content to load
        await new Promise(resolve => {
          iframe.onload = resolve;
          setTimeout(resolve, 500);
        });

        // Use browser print dialog to save as PDF
        iframe.contentWindow.print();

        // Cleanup after a delay
        setTimeout(() => {
          document.body.removeChild(iframe);
        }, 1000);
      }
    } catch (error) {
      console.error('Failed to export PDF:', error);
    }
  }, []);

  const handleOpenWorkspace = useCallback(async () => {
    try {
      // First clear the saved workspace to ensure launcher shows
      await invoke('clear_last_workspace');

      // Use backend command to create launcher window (same approach as preferences)
      await invoke('open_launcher_window');
    } catch (error) {
    }
  }, []);




  const handleCreateFile = async () => {
    try {
      const newFilePath = await invoke("create_file_in_workspace", { workspacePath: path, name: "Untitled.md" });
      handleRefreshFiles();
      handleFileOpen({ path: newFilePath, name: "Untitled.md", is_directory: false });
    } catch (error) {
    }
  };

  const handleCreateCanvas = async () => {
    try {
      const newCanvasPath = await canvasManager.createCanvas(path, "Untitled Canvas");
      handleRefreshFiles();
      handleFileOpen({ path: newCanvasPath, name: "Untitled Canvas.canvas", is_directory: false });
    } catch (error) {
    }
  };

  const handleCreateKanban = async () => {
    try {
      // Create a real kanban board with file-based storage
      const board = await invoke("create_kanban_board", {
        workspacePath: path,
        name: "New Board",
        columns: ["To Do", "In Progress", "Done"]
      });
      handleRefreshFiles();
      const fileName = "New Board.kanban";
      const boardPath = `${path}/${fileName}`;
      handleFileOpen({ path: boardPath, name: fileName, is_directory: false });
    } catch (error) {
      console.error("Failed to create kanban board:", error);
    }
  };

  const handleCreateFolder = () => {
    setIsCreatingFolder(true);
  };

  const handleConfirmCreateFolder = async (name) => {
    if (name) {
      try {
        await invoke("create_folder_in_workspace", { workspacePath: path, name });
        handleRefreshFiles();
      } catch (error) {
      }
    }
    setIsCreatingFolder(false);
  };

  const handleCreateTemplate = useCallback(() => {
    // Get selected text from editor or use entire content if nothing selected
    const getContentForTemplate = () => {
      if (editorRef.current) {
        const { state } = editorRef.current;
        const { selection } = state;
        
        // Check if there's a selection
        if (!selection.empty) {
          // Get selected text
          const selectedText = state.doc.textBetween(selection.from, selection.to);
          return selectedText;
        } else if (activeFile) {
          // No selection, use current file content
          const currentContent = editorRef.current.getHTML() || editorRef.current.getText() || stateRef.current.editorContent;
          return currentContent;
        }
      }
      return '';
    };

    const contentForTemplate = getContentForTemplate();
    setCreateTemplateContent(contentForTemplate);
    setShowCreateTemplate(true);
  }, [activeFile]);

  const handleCreateTemplateSaved = useCallback(() => {
    // Template was saved successfully
    setShowCreateTemplate(false);
    setCreateTemplateContent('');
  }, []);

  // Graph View Functions
  const initializeGraphProcessor = useCallback(() => {
    if (!path || graphProcessorRef.current) return;

    graphProcessorRef.current = new GraphDataProcessor(path);

    // Initialize GraphData instance for backlinks
    if (!graphDataInstanceRef.current) {
      graphDataInstanceRef.current = new GraphData({
        enablePersistence: false,
        enableRealTimeSync: true,
        maxCacheSize: 10000
      });
    }

    // Set up event listeners for real-time graph updates
    const graphDatabase = graphProcessorRef.current.getGraphDatabase();
    
    // Listen for file link updates and rebuild graph if active
    const handleFileLinksUpdated = (event) => {
      if (activeFile === '__graph__' && graphData) {
        // Rebuild graph structure if graph view is active
        const updatedGraphData = graphProcessorRef.current.buildGraphStructure();
        setGraphData(updatedGraphData);
      }
    };
    
    // Listen for connection changes
    const handleConnectionChanged = (event) => {
      if (activeFile === '__graph__' && graphData) {
        // Rebuild graph structure if graph view is active
        const updatedGraphData = graphProcessorRef.current.buildGraphStructure();
        setGraphData(updatedGraphData);
      }
    };
    
    graphDatabase.on('fileLinksUpdated', handleFileLinksUpdated);
    graphDatabase.on('connectionAdded', handleConnectionChanged);
    graphDatabase.on('connectionRemoved', handleConnectionChanged);
    
    // Store cleanup function
    graphProcessorRef.current._cleanup = () => {
      graphDatabase.off('fileLinksUpdated', handleFileLinksUpdated);
      graphDatabase.off('connectionAdded', handleConnectionChanged);
      graphDatabase.off('connectionRemoved', handleConnectionChanged);
    };

  }, [path, activeFile, graphData]);

  // Handle graph state updates from ProfessionalGraphView
  const handleGraphStateChange = useCallback((state) => {
    setGraphSidebarData(state);
  }, []);

  // OLD SYSTEM - Commented out since ProfessionalGraphView has its own data loading
  // const buildGraphData = useCallback(async () => {
  //   if (!graphProcessorRef.current || isLoadingGraph) return;
  //   
  //   setIsLoadingGraph(true);
  //   
  //   try {
  //     const data = await graphProcessorRef.current.buildGraphFromWorkspace({
  //       includeNonMarkdown: false,
  //       maxDepth: 10,
  //       excludePatterns: ['.git', 'node_modules', '.lokus', '.DS_Store'],
  //       onProgress: (progress) => {
  //       }
  //     });
  //     
  //     setGraphData(data);
  //     
  //   } catch (error) {
  //     setGraphData(null);
  //   } finally {
  //     setIsLoadingGraph(false);
  //   }
  // }, [isLoadingGraph]);

  const handleGraphNodeClick = useCallback((event) => {
    const { nodeId, nodeData } = event;
    
    // If it's a file node (not phantom), open the file
    if (nodeData && nodeData.path && !nodeData.isPhantom) {
      const fileName = nodeData.path.split('/').pop();
      handleFileOpen({ 
        path: nodeData.path, 
        name: fileName, 
        is_directory: nodeData.isDirectory || false 
      });
    }
  }, []);

  const handleOpenGraphView = useCallback(() => {
    const graphPath = '__graph__';
    const graphName = 'Graph View';

    setOpenTabs(prevTabs => {
      const newTabs = prevTabs.filter(t => t.path !== graphPath);
      newTabs.unshift({ path: graphPath, name: graphName });
      if (newTabs.length > MAX_OPEN_TABS) {
        newTabs.pop();
      }
      return newTabs;
    });
    setActiveFile(graphPath);
  }, []);

  const handleOpenBasesTab = useCallback(() => {
    const basesPath = '__bases__';
    const basesName = 'Bases';

    setOpenTabs(prevTabs => {
      const newTabs = prevTabs.filter(t => t.path !== basesPath);
      newTabs.unshift({ path: basesPath, name: basesName });
      if (newTabs.length > MAX_OPEN_TABS) {
        newTabs.pop();
      }
      return newTabs;
    });
    setActiveFile(basesPath);
  }, []);

  const handleOpenGmail = useCallback(() => {
    const gmailPath = '__gmail__';
    const gmailName = 'Gmail';
    
    setOpenTabs(prevTabs => {
      const newTabs = prevTabs.filter(t => t.path !== gmailPath);
      newTabs.unshift({ path: gmailPath, name: gmailName });
      if (newTabs.length > MAX_OPEN_TABS) {
        newTabs.pop();
      }
      return newTabs;
    });
    setActiveFile(gmailPath);
  }, []);

  // Initialize graph processor when workspace path changes
  useEffect(() => {
    if (path) {
      initializeGraphProcessor();
    }
  }, [path, initializeGraphProcessor]);

  // Build graph data when files change
  useEffect(() => {
    if (graphProcessorRef.current && refreshId > 0) {
      // OLD SYSTEM - Commented out since ProfessionalGraphView has its own data loading
      // Rebuild graph data when files are refreshed
      // buildGraphData();
    }
  }, [refreshId]); // Removed buildGraphData dependency

  // OLD SYSTEM - Commented out since ProfessionalGraphView has its own data loading
  // Auto-build graph when graph view is opened
  // useEffect(() => {
  //   const isGraphView = activeFile === '__graph__' || activeFile === '__professional_graph__';
  //   if (isGraphView && !graphData && !isLoadingGraph && graphProcessorRef.current) {
  //     buildGraphData();
  //   }
  // }, [activeFile, graphData, isLoadingGraph, buildGraphData]);

  // Cleanup persistent GraphEngine and GraphDatabase when workspace unmounts
  useEffect(() => {
    return () => {
      if (persistentGraphEngineRef.current) {
        persistentGraphEngineRef.current.destroy();
        persistentGraphEngineRef.current = null;
      }
      
      if (graphProcessorRef.current) {
        // Call cleanup function for event listeners
        if (graphProcessorRef.current._cleanup) {
          graphProcessorRef.current._cleanup();
        }
        // Destroy the GraphDatabase
        graphProcessorRef.current.destroy();
        graphProcessorRef.current = null;
      }
    };
  }, []);

  // Split editor handlers
  const handleSplitDragStart = useCallback((tab) => {
    setDraggedTabForSplit(tab);
  }, []);

  const handleSplitDragEnd = useCallback((tab) => {
    setDraggedTabForSplit(null);
  }, []);

  const handleToggleSplitView = useCallback(async () => {
    setUseSplitView(prev => {
      const newSplitView = !prev;
      if (newSplitView) {
        // When enabling split view, load the next tab in right pane
        const currentIndex = openTabs.findIndex(t => t.path === activeFile);
        const nextTab = openTabs[currentIndex + 1] || openTabs[0];
        if (nextTab && nextTab.path !== activeFile) {
          setRightPaneFile(nextTab.path);
          // Extract just the filename in case name contains a path
        const fileName = getFilename(nextTab.name);
        setRightPaneTitle(fileName.replace(/\.md$/, ""));
          
          // Load the content for the right pane asynchronously
          setTimeout(async () => {
            const isSpecialView = nextTab.path === '__kanban__' ||
                                nextTab.path === '__gmail__' ||
                                nextTab.path === '__bases__' ||
                                nextTab.path.startsWith('__graph__') ||
                                nextTab.path.startsWith('__plugin_') ||
                                nextTab.path.endsWith('.canvas') || nextTab.path.endsWith('.kanban');
            
            if (!isSpecialView && (nextTab.path.endsWith('.md') || nextTab.path.endsWith('.txt'))) {
              try {
                const content = await invoke("read_file_content", { path: nextTab.path });
                setRightPaneContent(content || '');
              } catch (err) {
                console.error('Failed to load right pane content:', err);
                setRightPaneContent('');
              }
            } else {
              // For special views, just clear content
              setRightPaneContent('');
            }
          }, 0);
        }
      } else {
        // Clear right pane when disabling split view
        setRightPaneFile(null);
        setRightPaneContent('');
        setRightPaneTitle('');
      }
      return newSplitView;
    });
  }, [openTabs, activeFile]);

  // Pane resize handlers
  const handlePaneResize = useCallback((e) => {
    if (!useSplitView) return;
    
    const container = e.currentTarget.parentElement;
    const rect = container.getBoundingClientRect();
    
    let newSize;
    if (splitDirection === 'vertical') {
      const mouseX = e.clientX - rect.left;
      newSize = (mouseX / rect.width) * 100;
    } else {
      const mouseY = e.clientY - rect.top;
      newSize = (mouseY / rect.height) * 100;
    }
    
    // Clamp between 20% and 80%
    newSize = Math.max(20, Math.min(80, newSize));
    setLeftPaneSize(newSize);
  }, [useSplitView, splitDirection]);

  const handleMouseDown = useCallback((e) => {
    e.preventDefault();
    const handleMouseMove = (e) => handlePaneResize(e);
    const handleMouseUp = () => {
      document.removeEventListener('mousemove', handleMouseMove);
      document.removeEventListener('mouseup', handleMouseUp);
    };
    
    document.addEventListener('mousemove', handleMouseMove);
    document.addEventListener('mouseup', handleMouseUp);
  }, [handlePaneResize]);

  const resetPaneSize = useCallback(() => {
    setLeftPaneSize(50);
  }, []);

  const toggleSplitDirection = useCallback(() => {
    setSplitDirection(prev => prev === 'vertical' ? 'horizontal' : 'vertical');
  }, []);

  // Synchronized scrolling handlers
  const handleLeftPaneScroll = useCallback((e) => {
    if (!syncScrolling || !rightPaneScrollRef.current) return;
    
    const scrollTop = e.target.scrollTop;
    const scrollHeight = e.target.scrollHeight;
    const clientHeight = e.target.clientHeight;
    const scrollPercent = scrollTop / (scrollHeight - clientHeight);
    
    const rightPane = rightPaneScrollRef.current;
    const rightScrollTop = scrollPercent * (rightPane.scrollHeight - rightPane.clientHeight);
    rightPane.scrollTop = rightScrollTop;
  }, [syncScrolling]);

  const handleRightPaneScroll = useCallback((e) => {
    if (!syncScrolling || !leftPaneScrollRef.current) return;
    
    const scrollTop = e.target.scrollTop;
    const scrollHeight = e.target.scrollHeight;
    const clientHeight = e.target.clientHeight;
    const scrollPercent = scrollTop / (scrollHeight - clientHeight);
    
    const leftPane = leftPaneScrollRef.current;
    const leftScrollTop = scrollPercent * (leftPane.scrollHeight - leftPane.clientHeight);
    leftPane.scrollTop = leftScrollTop;
  }, [syncScrolling]);

  const handleTabDragEnd = (event) => {
    const { active, over } = event;
    
    // Handle split creation if dragged to editor area
    if (over && over.id === 'editor-drop-zone') {
      setUseSplitView(true);
      return;
    }
    
    // Handle tab reordering
    if (over && active.id !== over.id) {
      setOpenTabs((tabs) => {
        const oldIndex = tabs.findIndex((t) => t.path === active.id);
        const newIndex = tabs.findIndex((t) => t.path === over.id);
        if (oldIndex === -1 || newIndex === -1) return tabs;
        const newTabs = Array.from(tabs);
        const [removed] = newTabs.splice(oldIndex, 1);
        newTabs.splice(newIndex, 0, removed);
        return newTabs;
      });
    }
  };

  // Direct keyboard event listener as a bulletproof backup for critical shortcuts
  useEffect(() => {
    const handleKeyDown = (e) => {
      // Cmd/Ctrl+S: Save file
      if ((e.metaKey || e.ctrlKey) && e.key === 's' && !e.shiftKey && !e.altKey) {
        e.preventDefault();
        handleSave();
        return;
      }

      // Cmd/Ctrl+H: Toggle version history
      if ((e.metaKey || e.ctrlKey) && e.key === 'h' && !e.shiftKey && !e.altKey) {
        e.preventDefault();
        if (activeFile && !activeFile.startsWith('__')) {
          toggleVersionHistory(activeFile);
        }
        return;
      }
    };

    document.addEventListener('keydown', handleKeyDown, { capture: true });
    return () => {
      document.removeEventListener('keydown', handleKeyDown, { capture: true });
    };
  }, [handleSave, activeFile, toggleVersionHistory]);

  useEffect(() => {
    let isTauri = false; try { isTauri = !!(window.__TAURI_INTERNALS__ || window.__TAURI_METADATA__); } catch {}
    const addDom = (name, fn) => { const h = () => fn(); window.addEventListener(name, h); return () => window.removeEventListener(name, h); };
    const unlistenSave = isTauri ? listen("lokus:save-file", handleSave) : Promise.resolve(addDom('lokus:save-file', handleSave));
    const unlistenClose = isTauri ? listen("lokus:close-tab", () => {
      if (stateRef.current.activeFile) {
        handleTabClose(stateRef.current.activeFile);
      }
    }) : Promise.resolve(addDom('lokus:close-tab', () => { 
      if (stateRef.current.activeFile) handleTabClose(stateRef.current.activeFile); 
    }));
    const unlistenNewFile = isTauri ? listen("lokus:new-file", handleCreateFile) : Promise.resolve(addDom('lokus:new-file', handleCreateFile));
    const unlistenNewFolder = isTauri ? listen("lokus:new-folder", () => setIsCreatingFolder(true)) : Promise.resolve(addDom('lokus:new-folder', () => setIsCreatingFolder(true)));
    const unlistenToggleSidebar = isTauri ? listen("lokus:toggle-sidebar", () => setShowLeft(v => !v)) : Promise.resolve(addDom('lokus:toggle-sidebar', () => setShowLeft(v => !v)));
    const unlistenCommandPalette = isTauri ? listen("lokus:command-palette", () => setShowCommandPalette(true)) : Promise.resolve(addDom('lokus:command-palette', () => setShowCommandPalette(true)));
    const unlistenInFileSearch = isTauri ? listen("lokus:in-file-search", () => setShowInFileSearch(true)) : Promise.resolve(addDom('lokus:in-file-search', () => setShowInFileSearch(true)));
    const unlistenGlobalSearch = isTauri ? listen("lokus:global-search", () => setShowGlobalSearch(true)) : Promise.resolve(addDom('lokus:global-search', () => setShowGlobalSearch(true)));
    const unlistenGraphView = isTauri ? listen("lokus:graph-view", handleOpenGraphView) : Promise.resolve(addDom('lokus:graph-view', handleOpenGraphView));
    const unlistenShortcutHelp = isTauri ? listen("lokus:shortcut-help", () => {
      setShowShortcutHelp(true);
    }) : Promise.resolve(addDom('lokus:shortcut-help', () => {
      setShowShortcutHelp(true);
    }));
    const unlistenRefreshFiles = isTauri ? listen("lokus:refresh-files", handleRefreshFiles) : Promise.resolve(addDom('lokus:refresh-files', handleRefreshFiles));
    const unlistenNewCanvas = isTauri ? listen("lokus:new-canvas", handleCreateCanvas) : Promise.resolve(addDom('lokus:new-canvas', handleCreateCanvas));
    // unlistenOpenKanban removed - no longer using FullKanban
    const unlistenReopenClosedTab = isTauri ? listen("lokus:reopen-closed-tab", handleReopenClosedTab) : Promise.resolve(addDom('lokus:reopen-closed-tab', handleReopenClosedTab));
    
    // Split editor shortcuts
    const unlistenToggleSplitView = isTauri ? listen("lokus:toggle-split-view", handleToggleSplitView) : Promise.resolve(addDom('lokus:toggle-split-view', handleToggleSplitView));
    const unlistenToggleSplitDirection = isTauri ? listen("lokus:toggle-split-direction", toggleSplitDirection) : Promise.resolve(addDom('lokus:toggle-split-direction', toggleSplitDirection));
    const unlistenResetPaneSize = isTauri ? listen("lokus:reset-pane-size", resetPaneSize) : Promise.resolve(addDom('lokus:reset-pane-size', resetPaneSize));
    const unlistenToggleSyncScrolling = isTauri ? listen("lokus:toggle-sync-scrolling", () => setSyncScrolling(prev => !prev)) : Promise.resolve(addDom('lokus:toggle-sync-scrolling', () => setSyncScrolling(prev => !prev)));
    
    // Template picker event listener
    const handleTemplatePicker = (event) => {
      setTemplatePickerData(event.detail);
      setShowTemplatePicker(true);
    };
    const unlistenTemplatePicker = Promise.resolve(addDom('open-template-picker', handleTemplatePicker));

    // Menu event handlers for editor formatting
    const handleEditorFormat = (formatType) => {
      if (!editorRef.current) return;
      const editor = editorRef.current;
      
      switch (formatType) {
        case 'bold':
          editor.chain().focus().toggleBold().run();
          break;
        case 'italic':
          editor.chain().focus().toggleItalic().run();
          break;
        case 'underline':
          editor.chain().focus().toggleUnderline().run();
          break;
        case 'strikethrough':
          editor.chain().focus().toggleStrike().run();
          break;
        case 'code':
          editor.chain().focus().toggleCode().run();
          break;
        case 'highlight':
          editor.chain().focus().toggleHighlight().run();
          break;
        case 'superscript':
          editor.chain().focus().toggleSuperscript().run();
          break;
        case 'subscript':
          editor.chain().focus().toggleSubscript().run();
          break;
        case 'clear-formatting':
          editor.chain().focus().unsetAllMarks().run();
          break;
      }
    };

    const handleEditorEdit = (action) => {
      if (!editorRef.current) return;
      const editor = editorRef.current;
      
      switch (action) {
        case 'undo':
          editor.chain().focus().undo().run();
          break;
        case 'redo':
          editor.chain().focus().redo().run();
          break;
        case 'cut':
          document.execCommand('cut');
          break;
        case 'copy':
          document.execCommand('copy');
          break;
        case 'paste':
          document.execCommand('paste');
          break;
        case 'select-all':
          editor.chain().focus().selectAll().run();
          break;
      }
    };

    const handleEditorInsert = (insertType) => {
      if (!editorRef.current) return;
      const editor = editorRef.current;
      
      switch (insertType) {
        case 'wikilink':
          setShowWikiLinkModal(true);
          break;
        case 'math-inline':
          editor.chain().focus().insertContent('$  $').setTextSelection(editor.state.selection.from - 2).run();
          break;
        case 'math-block':
          editor.chain().focus().insertContent('\n$$\n\n$$\n').setTextSelection(editor.state.selection.from - 4).run();
          break;
        case 'table':
          if (editor.commands.insertTable) {
            editor.chain().focus().insertTable({ rows: 3, cols: 3, withHeaderRow: true }).run();
          }
          break;
        case 'image':
          const imageUrl = prompt('Enter image URL:');
          if (imageUrl) {
            editor.chain().focus().setImage({ src: imageUrl }).run();
          }
          break;
        case 'code-block':
          editor.chain().focus().setCodeBlock().run();
          break;
        case 'horizontal-rule':
          editor.chain().focus().setHorizontalRule().run();
          break;
        case 'blockquote':
          editor.chain().focus().toggleBlockquote().run();
          break;
        case 'bullet-list':
          editor.chain().focus().toggleBulletList().run();
          break;
        case 'ordered-list':
          editor.chain().focus().toggleOrderedList().run();
          break;
        case 'task-list':
          editor.chain().focus().toggleTaskList().run();
          break;
      }
    };

    const handleViewAction = (action) => {
      switch (action) {
        case 'zoom-in':
          // Implement zoom in functionality
          const currentZoom = parseFloat(document.documentElement.style.zoom || '1');
          document.documentElement.style.zoom = Math.min(currentZoom + 0.1, 2).toString();
          break;
        case 'zoom-out':
          // Implement zoom out functionality
          const currentZoomOut = parseFloat(document.documentElement.style.zoom || '1');
          document.documentElement.style.zoom = Math.max(currentZoomOut - 0.1, 0.5).toString();
          break;
        case 'actual-size':
          // Reset zoom to 100%
          document.documentElement.style.zoom = '1';
          break;
        case 'fullscreen':
          if (document.fullscreenElement) {
            document.exitFullscreen();
          } else {
            document.documentElement.requestFullscreen();
          }
          break;
      }
    };

    const handleWindowAction = (action) => {
      if (!window.__TAURI__) return;

      const currentWindow = getCurrentWindow();
      switch (action) {
        case 'minimize':
          currentWindow.minimize();
          break;
        case 'close':
          currentWindow.close();
          break;
        case 'zoom':
          currentWindow.toggleMaximize();
          break;
      }
    };

    const handleHelpAction = (action) => {
      switch (action) {
        case 'help':
          // Open help documentation
          window.open('https://docs.lokus.dev', '_blank');
          break;
        case 'keyboard-shortcuts':
          setShowShortcutHelp(true);
          break;
        case 'release-notes':
          // Open release notes
          window.open('https://github.com/lokus-app/lokus/releases', '_blank');
          break;
        case 'report-issue':
          // Open issue tracker
          window.open('https://github.com/lokus-app/lokus/issues', '_blank');
          break;
      }
    };

    // File menu events
    const unlistenExportPdf = isTauri ? listen("lokus:export-pdf", handleExportPdf) : Promise.resolve(addDom('lokus:export-pdf', handleExportPdf));
    
    const unlistenPrint = isTauri ? listen("lokus:print", () => {
      window.print();
    }) : Promise.resolve(addDom('lokus:print', () => { window.print(); }));

    // Additional missing file menu events
    const unlistenShowAbout = isTauri ? listen("lokus:show-about", () => {
      // TODO: Show about dialog
    }) : Promise.resolve(addDom('lokus:show-about', () => {}));

    const unlistenSaveAs = isTauri ? listen("lokus:save-as", handleSaveAs) : Promise.resolve(addDom('lokus:save-as', handleSaveAs));

    const unlistenExportHtml = isTauri ? listen("lokus:export-html", handleExportHtml) : Promise.resolve(addDom('lokus:export-html', handleExportHtml));

    const unlistenCloseWindow = isTauri ? listen("lokus:close-window", () => handleWindowAction('close')) : Promise.resolve(addDom('lokus:close-window', () => handleWindowAction('close')));

    const unlistenOpenWorkspace = isTauri ? listen("lokus:open-workspace", (event) => {
      handleOpenWorkspace();
    }) : Promise.resolve(addDom('lokus:open-workspace', handleOpenWorkspace));

    // Edit menu events
    const unlistenUndo = isTauri ? listen("lokus:edit-undo", () => handleEditorEdit('undo')) : Promise.resolve(addDom('lokus:edit-undo', () => handleEditorEdit('undo')));
    const unlistenRedo = isTauri ? listen("lokus:edit-redo", () => handleEditorEdit('redo')) : Promise.resolve(addDom('lokus:edit-redo', () => handleEditorEdit('redo')));
    const unlistenCut = isTauri ? listen("lokus:edit-cut", () => handleEditorEdit('cut')) : Promise.resolve(addDom('lokus:edit-cut', () => handleEditorEdit('cut')));
    const unlistenCopy = isTauri ? listen("lokus:edit-copy", () => handleEditorEdit('copy')) : Promise.resolve(addDom('lokus:edit-copy', () => handleEditorEdit('copy')));
    const unlistenPaste = isTauri ? listen("lokus:edit-paste", () => handleEditorEdit('paste')) : Promise.resolve(addDom('lokus:edit-paste', () => handleEditorEdit('paste')));
    const unlistenSelectAll = isTauri ? listen("lokus:edit-select-all", () => handleEditorEdit('select-all')) : Promise.resolve(addDom('lokus:edit-select-all', () => handleEditorEdit('select-all')));
    const unlistenFindReplace = isTauri ? listen("lokus:find-replace", () => setShowInFileSearch(true)) : Promise.resolve(addDom('lokus:find-replace', () => setShowInFileSearch(true)));


    // View menu events
    const unlistenZoomIn = isTauri ? listen("lokus:zoom-in", () => handleViewAction('zoom-in')) : Promise.resolve(addDom('lokus:zoom-in', () => handleViewAction('zoom-in')));
    const unlistenZoomOut = isTauri ? listen("lokus:zoom-out", () => handleViewAction('zoom-out')) : Promise.resolve(addDom('lokus:zoom-out', () => handleViewAction('zoom-out')));
    const unlistenActualSize = isTauri ? listen("lokus:actual-size", () => handleViewAction('actual-size')) : Promise.resolve(addDom('lokus:actual-size', () => handleViewAction('actual-size')));
    const unlistenFullscreen = isTauri ? listen("lokus:toggle-fullscreen", () => handleViewAction('fullscreen')) : Promise.resolve(addDom('lokus:toggle-fullscreen', () => handleViewAction('fullscreen')));

    // Theme switching events
    const unlistenThemeLight = isTauri ? listen("lokus:theme-light", () => {
      // TODO: Connect to theme manager to set light theme
    }) : Promise.resolve(addDom('lokus:theme-light', () => {}));

    const unlistenThemeDark = isTauri ? listen("lokus:theme-dark", () => {
      // TODO: Connect to theme manager to set dark theme
    }) : Promise.resolve(addDom('lokus:theme-dark', () => {}));

    const unlistenThemeAuto = isTauri ? listen("lokus:theme-auto", () => {
      // TODO: Connect to theme manager to set auto theme
    }) : Promise.resolve(addDom('lokus:theme-auto', () => {}));

    // Insert menu events
    const unlistenInsertWikiLink = isTauri ? listen("lokus:insert-wikilink", () => handleEditorInsert('wikilink')) : Promise.resolve(addDom('lokus:insert-wikilink', () => handleEditorInsert('wikilink')));
    const unlistenInsertMathInline = isTauri ? listen("lokus:insert-math-inline", () => handleEditorInsert('math-inline')) : Promise.resolve(addDom('lokus:insert-math-inline', () => handleEditorInsert('math-inline')));
    const unlistenInsertMathBlock = isTauri ? listen("lokus:insert-math-block", () => handleEditorInsert('math-block')) : Promise.resolve(addDom('lokus:insert-math-block', () => handleEditorInsert('math-block')));

    // Handle single math insertion event from menu (defaults to inline)
    const unlistenInsertMath = isTauri ? listen("lokus:insert-math", () => handleEditorInsert('math-inline')) : Promise.resolve(addDom('lokus:insert-math', () => handleEditorInsert('math-inline')));

    // Heading insertion events
    const unlistenInsertHeading = isTauri ? listen("lokus:insert-heading", (event) => {
      const level = event.payload || 1;
      handleEditorInsert('heading', { level });
    }) : Promise.resolve(addDom('lokus:insert-heading', (event) => {
      const level = event.detail || 1;
      handleEditorInsert('heading', { level });
    }));
    const unlistenInsertTable = isTauri ? listen("lokus:insert-table", () => handleEditorInsert('table')) : Promise.resolve(addDom('lokus:insert-table', () => handleEditorInsert('table')));
    const unlistenInsertImage = isTauri ? listen("lokus:insert-image", () => handleEditorInsert('image')) : Promise.resolve(addDom('lokus:insert-image', () => handleEditorInsert('image')));
    const unlistenInsertCodeBlock = isTauri ? listen("lokus:insert-code-block", () => handleEditorInsert('code-block')) : Promise.resolve(addDom('lokus:insert-code-block', () => handleEditorInsert('code-block')));
    const unlistenInsertHorizontalRule = isTauri ? listen("lokus:insert-horizontal-rule", () => handleEditorInsert('horizontal-rule')) : Promise.resolve(addDom('lokus:insert-horizontal-rule', () => handleEditorInsert('horizontal-rule')));
    const unlistenInsertBlockquote = isTauri ? listen("lokus:insert-blockquote", () => handleEditorInsert('blockquote')) : Promise.resolve(addDom('lokus:insert-blockquote', () => handleEditorInsert('blockquote')));
    const unlistenInsertBulletList = isTauri ? listen("lokus:insert-bullet-list", () => handleEditorInsert('bullet-list')) : Promise.resolve(addDom('lokus:insert-bullet-list', () => handleEditorInsert('bullet-list')));
    const unlistenInsertOrderedList = isTauri ? listen("lokus:insert-ordered-list", () => handleEditorInsert('ordered-list')) : Promise.resolve(addDom('lokus:insert-ordered-list', () => handleEditorInsert('ordered-list')));
    const unlistenInsertTaskList = isTauri ? listen("lokus:insert-task-list", () => handleEditorInsert('task-list')) : Promise.resolve(addDom('lokus:insert-task-list', () => handleEditorInsert('task-list')));

    // Format menu events
    const unlistenFormatBold = isTauri ? listen("lokus:format-bold", () => handleEditorFormat('bold')) : Promise.resolve(addDom('lokus:format-bold', () => handleEditorFormat('bold')));
    const unlistenFormatItalic = isTauri ? listen("lokus:format-italic", () => handleEditorFormat('italic')) : Promise.resolve(addDom('lokus:format-italic', () => handleEditorFormat('italic')));
    const unlistenFormatUnderline = isTauri ? listen("lokus:format-underline", () => handleEditorFormat('underline')) : Promise.resolve(addDom('lokus:format-underline', () => handleEditorFormat('underline')));
    const unlistenFormatStrikethrough = isTauri ? listen("lokus:format-strikethrough", () => handleEditorFormat('strikethrough')) : Promise.resolve(addDom('lokus:format-strikethrough', () => handleEditorFormat('strikethrough')));
    const unlistenFormatCode = isTauri ? listen("lokus:format-code", () => handleEditorFormat('code')) : Promise.resolve(addDom('lokus:format-code', () => handleEditorFormat('code')));
    const unlistenFormatHighlight = isTauri ? listen("lokus:format-highlight", () => handleEditorFormat('highlight')) : Promise.resolve(addDom('lokus:format-highlight', () => handleEditorFormat('highlight')));
    const unlistenFormatSuperscript = isTauri ? listen("lokus:format-superscript", () => handleEditorFormat('superscript')) : Promise.resolve(addDom('lokus:format-superscript', () => handleEditorFormat('superscript')));
    const unlistenFormatSubscript = isTauri ? listen("lokus:format-subscript", () => handleEditorFormat('subscript')) : Promise.resolve(addDom('lokus:format-subscript', () => handleEditorFormat('subscript')));
    const unlistenFormatClear = isTauri ? listen("lokus:format-clear", () => handleEditorFormat('clear-formatting')) : Promise.resolve(addDom('lokus:format-clear', () => handleEditorFormat('clear-formatting')));

    // Window menu events
    const unlistenWindowMinimize = isTauri ? listen("lokus:window-minimize", () => handleWindowAction('minimize')) : Promise.resolve(addDom('lokus:window-minimize', () => handleWindowAction('minimize')));
    const unlistenWindowClose = isTauri ? listen("lokus:window-close", () => handleWindowAction('close')) : Promise.resolve(addDom('lokus:window-close', () => handleWindowAction('close')));

    // Additional window menu events
    const unlistenWindowZoom = isTauri ? listen("lokus:window-zoom", () => handleWindowAction('zoom')) : Promise.resolve(addDom('lokus:window-zoom', () => handleWindowAction('zoom')));

    // Help menu events
    const unlistenHelp = isTauri ? listen("lokus:help", () => handleHelpAction('help')) : Promise.resolve(addDom('lokus:help', () => handleHelpAction('help')));
    const unlistenKeyboardShortcuts = isTauri ? listen("lokus:keyboard-shortcuts", () => handleHelpAction('keyboard-shortcuts')) : Promise.resolve(addDom('lokus:keyboard-shortcuts', () => handleHelpAction('keyboard-shortcuts')));
    const unlistenReleaseNotes = isTauri ? listen("lokus:release-notes", () => handleHelpAction('release-notes')) : Promise.resolve(addDom('lokus:release-notes', () => handleHelpAction('release-notes')));
    const unlistenReportIssue = isTauri ? listen("lokus:report-issue", () => handleHelpAction('report-issue')) : Promise.resolve(addDom('lokus:report-issue', () => handleHelpAction('report-issue')));

    return () => {
      unlistenSave.then(f => { if (typeof f === 'function') f(); });
      unlistenClose.then(f => { if (typeof f === 'function') f(); });
      unlistenNewFile.then(f => { if (typeof f === 'function') f(); });
      unlistenNewFolder.then(f => { if (typeof f === 'function') f(); });
      unlistenToggleSidebar.then(f => { if (typeof f === 'function') f(); });
      unlistenCommandPalette.then(f => { if (typeof f === 'function') f(); });
      unlistenInFileSearch.then(f => { if (typeof f === 'function') f(); });
      unlistenGlobalSearch.then(f => { if (typeof f === 'function') f(); });
      unlistenGraphView.then(f => { if (typeof f === 'function') f(); });
      unlistenShortcutHelp.then(f => { if (typeof f === 'function') f(); });
      unlistenRefreshFiles.then(f => { if (typeof f === 'function') f(); });
      unlistenNewCanvas.then(f => { if (typeof f === 'function') f(); });
      unlistenReopenClosedTab.then(f => { if (typeof f === 'function') f(); });
      unlistenToggleSplitView.then(f => { if (typeof f === 'function') f(); });
      unlistenToggleSplitDirection.then(f => { if (typeof f === 'function') f(); });
      unlistenResetPaneSize.then(f => { if (typeof f === 'function') f(); });
      unlistenToggleSyncScrolling.then(f => { if (typeof f === 'function') f(); });
      unlistenTemplatePicker.then(f => { if (typeof f === 'function') f(); });
      
      // Cleanup menu event listeners
      unlistenExportPdf.then(f => { if (typeof f === 'function') f(); });
      unlistenPrint.then(f => { if (typeof f === 'function') f(); });
      unlistenUndo.then(f => { if (typeof f === 'function') f(); });
      unlistenRedo.then(f => { if (typeof f === 'function') f(); });
      unlistenCut.then(f => { if (typeof f === 'function') f(); });
      unlistenCopy.then(f => { if (typeof f === 'function') f(); });
      unlistenPaste.then(f => { if (typeof f === 'function') f(); });
      unlistenSelectAll.then(f => { if (typeof f === 'function') f(); });
      unlistenFindReplace.then(f => { if (typeof f === 'function') f(); });
      unlistenZoomIn.then(f => { if (typeof f === 'function') f(); });
      unlistenZoomOut.then(f => { if (typeof f === 'function') f(); });
      unlistenActualSize.then(f => { if (typeof f === 'function') f(); });
      unlistenFullscreen.then(f => { if (typeof f === 'function') f(); });
      unlistenInsertWikiLink.then(f => { if (typeof f === 'function') f(); });
      unlistenInsertMathInline.then(f => { if (typeof f === 'function') f(); });
      unlistenInsertMathBlock.then(f => { if (typeof f === 'function') f(); });
      unlistenInsertTable.then(f => { if (typeof f === 'function') f(); });
      unlistenInsertImage.then(f => { if (typeof f === 'function') f(); });
      unlistenInsertCodeBlock.then(f => { if (typeof f === 'function') f(); });
      unlistenInsertHorizontalRule.then(f => { if (typeof f === 'function') f(); });
      unlistenInsertBlockquote.then(f => { if (typeof f === 'function') f(); });
      unlistenInsertBulletList.then(f => { if (typeof f === 'function') f(); });
      unlistenInsertOrderedList.then(f => { if (typeof f === 'function') f(); });
      unlistenInsertTaskList.then(f => { if (typeof f === 'function') f(); });
      unlistenFormatBold.then(f => { if (typeof f === 'function') f(); });
      unlistenFormatItalic.then(f => { if (typeof f === 'function') f(); });
      unlistenFormatUnderline.then(f => { if (typeof f === 'function') f(); });
      unlistenFormatStrikethrough.then(f => { if (typeof f === 'function') f(); });
      unlistenFormatCode.then(f => { if (typeof f === 'function') f(); });
      unlistenFormatHighlight.then(f => { if (typeof f === 'function') f(); });
      unlistenFormatSuperscript.then(f => { if (typeof f === 'function') f(); });
      unlistenFormatSubscript.then(f => { if (typeof f === 'function') f(); });
      unlistenFormatClear.then(f => { if (typeof f === 'function') f(); });
      unlistenWindowMinimize.then(f => { if (typeof f === 'function') f(); });
      unlistenWindowClose.then(f => { if (typeof f === 'function') f(); });
      unlistenHelp.then(f => { if (typeof f === 'function') f(); });
      unlistenKeyboardShortcuts.then(f => { if (typeof f === 'function') f(); });
      unlistenReleaseNotes.then(f => { if (typeof f === 'function') f(); });
      unlistenReportIssue.then(f => { if (typeof f === 'function') f(); });

      // Clean up new event listeners
      unlistenShowAbout.then(f => { if (typeof f === 'function') f(); });
      unlistenSaveAs.then(f => { if (typeof f === 'function') f(); });
      unlistenExportHtml.then(f => { if (typeof f === 'function') f(); });
      unlistenCloseWindow.then(f => { if (typeof f === 'function') f(); });
      unlistenOpenWorkspace.then(f => { if (typeof f === 'function') f(); });
      unlistenThemeLight.then(f => { if (typeof f === 'function') f(); });
      unlistenThemeDark.then(f => { if (typeof f === 'function') f(); });
      unlistenThemeAuto.then(f => { if (typeof f === 'function') f(); });
      unlistenInsertMath.then(f => { if (typeof f === 'function') f(); });
      unlistenInsertHeading.then(f => { if (typeof f === 'function') f(); });
      unlistenWindowZoom.then(f => { if (typeof f === 'function') f(); });
    };
  }, [handleSave, handleSaveAs, handleExportHtml, handleExportPdf, handleOpenWorkspace, handleTabClose, handleReopenClosedTab, handleToggleSplitView, toggleSplitDirection, resetPaneSize]);

  const cols = (() => {
    const mainContent = `minmax(0,1fr)`;
    const leftPanel = showLeft ? `${leftW}px 1px ` : "";
    const rightPanel = showRight ? ` 1px ${rightW}px` : "";
    return `48px 1px ${leftPanel}${mainContent}${rightPanel}`;
  })();

  // Add a simple fallback if path is not set
  if (!path && !initialPath) {
    return (
      <div style={{ 
        background: 'black', 
        color: 'white', 
        height: '100vh', 
        display: 'flex', 
        flexDirection: 'column',
        alignItems: 'center', 
        justifyContent: 'center',
        fontSize: '20px',
        fontFamily: 'monospace'
      }}>
        <div>NO PATH PROVIDED</div>
        <div>initialPath: {String(initialPath)}</div>
        <div>path: {String(path)}</div>
        <div>URL: {window.location.href}</div>
        <div>Search: {window.location.search}</div>
        <div>Hash: {window.location.hash}</div>
        <div style={{ marginTop: '20px', fontSize: '14px' }}>
          This is the Workspace component but no path was provided
        </div>
      </div>
    );
  }

  // Filter file tree based on folder scope
  const filteredFileTree = filterFileTree(fileTree);

  return (
    <PanelManager>
      <div className="h-screen bg-app-panel text-app-text flex flex-col font-sans transition-colors duration-300 overflow-hidden no-select">
      {/* Test Mode Indicator */}
      {isTestMode && (
        <div className="fixed top-4 right-4 bg-yellow-500 text-black px-3 py-1 rounded-md text-sm font-medium z-50">
          🧪 Test Mode Active
        </div>
      )}
      <div className="flex-1 min-h-0 grid overflow-hidden" style={{ gridTemplateColumns: cols }}>
        <aside className="flex flex-col items-center gap-1 py-3 border-r border-app-border bg-app-panel">
          {/* Menu Toggle */}
          <button
            onClick={() => setShowLeft(v => !v)}
            title={showLeft ? "Hide sidebar" : "Show sidebar"}
            className="obsidian-button icon-only mb-2"
            onMouseEnter={(e) => {
              const icon = e.currentTarget.querySelector('svg');
              if (icon) icon.style.color = 'rgb(var(--accent))';
            }}
            onMouseLeave={(e) => {
              const icon = e.currentTarget.querySelector('svg');
              if (icon) icon.style.color = showLeft ? 'white' : 'black';
            }}
          >
            <LokusLogo className="w-6 h-6" style={{ color: showLeft ? 'white' : 'black' }} />
          </button>
          
          {/* Activity Bar - VS Code Style */}
          <div className="w-full pt-2">
            <button
              onClick={() => { 
                setShowKanban(false);
                setShowPlugins(false);
                setShowBases(false);
                setShowGraphView(false);
                setShowLeft(true);
              }}
              title="Explorer"
              className="obsidian-button icon-only w-full mb-1"
              onMouseEnter={(e) => {
                const icon = e.currentTarget.querySelector('svg');
                if (icon) icon.style.color = 'rgb(var(--accent))';
              }}
              onMouseLeave={(e) => {
                const icon = e.currentTarget.querySelector('svg');
                if (icon) icon.style.color = (!showKanban && !showPlugins && !showBases && !showGraphView && showLeft) ? 'rgb(var(--accent))' : '';
              }}
            >
              <FolderOpen className="w-5 h-5" style={!showKanban && !showPlugins && !showBases && !showGraphView && showLeft ? { color: 'rgb(var(--accent))' } : {}} />
            </button>
            
            <button
              onClick={() => {
                setShowKanban(true);
                setShowPlugins(false);
                setShowBases(false);
                setShowGraphView(false);
                setShowLeft(true);
              }}
              title="Task Board"
              className="obsidian-button icon-only w-full mb-1"
              onMouseEnter={(e) => {
                const icon = e.currentTarget.querySelector('svg');
                if (icon) icon.style.color = 'rgb(var(--accent))';
              }}
              onMouseLeave={(e) => {
                const icon = e.currentTarget.querySelector('svg');
                if (icon) icon.style.color = (showKanban && !showPlugins && !showBases && !showGraphView) ? 'rgb(var(--accent))' : '';
              }}
            >
              <LayoutGrid className="w-5 h-5" style={showKanban && !showPlugins && !showBases && !showGraphView ? { color: 'rgb(var(--accent))' } : {}} />
            </button>
            
            <button
              onClick={() => {
                setShowPlugins(true);
                setShowKanban(false);
                setShowBases(false);
                setShowGraphView(false);
                setShowLeft(true);
              }}
              title="Extensions"
              className="obsidian-button icon-only w-full mb-1"
              onMouseEnter={(e) => {
                const icon = e.currentTarget.querySelector('svg');
                if (icon) icon.style.color = 'rgb(var(--accent))';
              }}
              onMouseLeave={(e) => {
                const icon = e.currentTarget.querySelector('svg');
                if (icon) icon.style.color = (showPlugins && !showKanban && !showBases && !showGraphView) ? 'rgb(var(--accent))' : '';
              }}
            >
              <Puzzle className="w-5 h-5" style={showPlugins && !showKanban && !showBases && !showGraphView ? { color: 'rgb(var(--accent))' } : {}} />
            </button>

            <button
              onClick={() => {
                handleOpenBasesTab();
              }}
              title="Bases"
              className="obsidian-button icon-only w-full mb-1"
              onMouseEnter={(e) => {
                const icon = e.currentTarget.querySelector('svg');
                if (icon) icon.style.color = 'rgb(var(--accent))';
              }}
              onMouseLeave={(e) => {
                const icon = e.currentTarget.querySelector('svg');
                if (icon) icon.style.color = (showBases && !showKanban && !showPlugins && !showGraphView) ? 'rgb(var(--accent))' : '';
              }}
            >
              <Database className="w-5 h-5" style={showBases && !showKanban && !showPlugins && !showGraphView ? { color: 'rgb(var(--accent))' } : {}} />
            </button>

            <button
              onClick={handleOpenGraphView}
              title="Graph View"
              className="obsidian-button icon-only w-full mb-1"
              onMouseEnter={(e) => {
                const icon = e.currentTarget.querySelector('svg');
                if (icon) icon.style.color = 'rgb(var(--accent))';
              }}
              onMouseLeave={(e) => {
                const icon = e.currentTarget.querySelector('svg');
                if (icon) icon.style.color = '';
              }}
            >
              <Network className="w-5 h-5" />
            </button>
            
            <button
              onClick={handleOpenGmail}
              title="Gmail"
              className="obsidian-button icon-only w-full"
              onMouseEnter={(e) => {
                const icon = e.currentTarget.querySelector('svg');
                if (icon) icon.style.color = 'rgb(var(--accent))';
              }}
              onMouseLeave={(e) => {
                const icon = e.currentTarget.querySelector('svg');
                if (icon) icon.style.color = '';
              }}
            >
              <Mail className="w-5 h-5" />
            </button>
            
          </div>
        </aside>
        <div className="bg-app-border/20 w-px" />
        {showLeft && (
          <aside className="overflow-y-auto flex flex-col">
            {/* Clean Header with Title and Actions - Hide for Kanban */}
            {!showKanban && (
              <div className="h-12 shrink-0 px-4 flex items-center justify-between gap-2 border-b border-app-border">
                <div className="flex items-center gap-3">
                  <h2 className="text-sm font-medium text-app-text">
                    {showPlugins ? 'Extensions' : showBases ? 'Bases' : showGraphView ? 'Graph View' : 'Explorer'}
                  </h2>
                  {!showPlugins && !showBases && !showGraphView && (
                    <button onClick={closeAllFolders} title="Close all folders" className="obsidian-button small icon-only">
                      <FolderMinus className="w-3.5 h-3.5" />
                    </button>
                  )}
                </div>
                {!showPlugins && !showBases && !showGraphView && (
                  <div className="flex items-center gap-1">
                    <button onClick={handleCreateFile} title="New File" className="obsidian-button small icon-only">
                      <FilePlus className="w-4 h-4" />
                    </button>
                    <button onClick={handleCreateCanvas} title="New Canvas" className="obsidian-button small icon-only">
                      <Layers className="w-4 h-4" />
                    </button>
                    <button onClick={handleCreateKanban} title="New Kanban Board" className="obsidian-button small icon-only">
                      <Trello className="w-4 h-4" />
                    </button>
                    <button onClick={handleCreateFolder} title="New Folder" className="obsidian-button small icon-only">
                      <FolderPlus className="w-4 h-4" />
                    </button>
                  </div>
                )}
              </div>
            )}
            {showPlugins ? (
              <div className="flex-1 overflow-hidden">
                <PluginSettings onOpenPluginDetail={handleOpenPluginDetail} />
              </div>
            ) : showBases ? (
              <div className="flex-1 overflow-hidden">
                <BasesView isVisible={true} onFileOpen={handleFileOpen} />
              </div>
            ) : showKanban ? (
              <div className="flex-1 overflow-hidden">
                <KanbanList
                  workspacePath={path}
                  onBoardOpen={handleFileOpen}
                  onCreateBoard={handleCreateKanban}
                />
              </div>
            ) : showGraphView ? (
              <div className="flex-1 overflow-hidden p-4">
                <div className="text-center mb-4">
                  <button
                    onClick={handleOpenGraphView}
                    className="obsidian-button primary w-full"
                  >
                    Open Graph View
                  </button>
                </div>
                <div className="text-sm text-app-muted">
                  <p className="mb-2">The graph view shows the connections between your notes.</p>
                  <p>Use <kbd className="px-1 py-0.5 text-xs bg-app-panel rounded">Cmd+Shift+G</kbd> to quickly open the graph view.</p>
                </div>
              </div>
            ) : (
              <ContextMenu>
                <ContextMenuTrigger asChild>
                  <div className="p-2 flex-1 overflow-y-auto">
                    <FileTreeView
                      entries={filteredFileTree}
                      onFileClick={handleFileOpen}
                      activeFile={activeFile}
                      onRefresh={handleRefreshFiles}
                      data-testid="file-tree"
                      expandedFolders={expandedFolders}
                      toggleFolder={toggleFolder}
                      isCreating={isCreatingFolder}
                      onCreateConfirm={handleConfirmCreateFolder}
                      keymap={keymap}
                      renamingPath={renamingPath}
                      setRenamingPath={setRenamingPath}
                      onViewHistory={toggleVersionHistory}
                    />
                  </div>
                </ContextMenuTrigger>
                <ContextMenuContent>
                  <ContextMenuItem onClick={handleCreateFile}>
                    New File
                    <span className="ml-auto text-xs text-app-muted">{formatAccelerator(keymap['new-file'])}</span>
                  </ContextMenuItem>
                  <ContextMenuItem onClick={handleCreateCanvas}>
                    New Canvas
                  </ContextMenuItem>
                  <ContextMenuItem onClick={handleCreateFolder}>
                    New Folder
                    <span className="ml-auto text-xs text-app-muted">{formatAccelerator(keymap['new-folder'])}</span>
                  </ContextMenuItem>
                  <ContextMenuSeparator />
                  <ContextMenuItem onClick={handleRefreshFiles}>Refresh</ContextMenuItem>
                </ContextMenuContent>
              </ContextMenu>
            )}
          </aside>
        )}
        {showLeft && <div onMouseDown={startLeftDrag} className="cursor-col-resize bg-app-border hover:bg-app-accent transition-colors duration-300 w-1 min-h-full" />}
        <main className="min-w-0 min-h-0 flex flex-col bg-app-bg">
          {/* Main content area */}
          <>
            {useSplitView ? (
              /* Split View - Two Complete Panes */
              <div className={`h-full overflow-hidden ${splitDirection === 'vertical' ? 'flex' : 'flex flex-col'}`}>
                {/* Left/Top Pane */}
                <div 
                  className={`flex flex-col overflow-hidden ${
                    splitDirection === 'vertical' 
                      ? 'border-r border-app-border' 
                      : 'border-b border-app-border'
                  }`}
                  style={{
                    [splitDirection === 'vertical' ? 'width' : 'height']: `${leftPaneSize}%`
                  }}
                >
                  <OldTabBar
                    tabs={openTabs}
                    activeTab={activeFile}
                    onTabClick={(path) => {
                      // In split view, only change the left pane, don't auto-update right pane
                      setActiveFile(path);
                    }}
                    onTabClose={handleTabClose}
                    unsavedChanges={unsavedChanges}
                    onDragEnd={handleTabDragEnd}
                    onNewTab={handleCreateFile}
                    onSplitDragStart={handleSplitDragStart}
                    onSplitDragEnd={handleSplitDragEnd}
                    useSplitView={useSplitView}
                    onToggleSplitView={handleToggleSplitView}
                    splitDirection={splitDirection}
                    onToggleSplitDirection={toggleSplitDirection}
                    syncScrolling={syncScrolling}
                    onToggleSyncScrolling={() => setSyncScrolling(prev => !prev)}
                    onResetPaneSize={resetPaneSize}
                    isLeftPane={true}
                    onToggleRightSidebar={toggleRightSidebar}
                    showRightSidebar={showRight}
                  />
                  {/* Left/Top Pane Content */}
                  {activeFile ? (
                    <div 
                      ref={leftPaneScrollRef}
                      className="flex-1 p-4 overflow-y-auto"
                      onScroll={handleLeftPaneScroll}
                    >
                      <input
                        type="text"
                        value={editorTitle}
                        onChange={(e) => setEditorTitle(e.target.value)}
                        className="w-full bg-transparent text-4xl font-bold mb-6 outline-none text-app-text"
                      />
                      <Editor
                        key={`left-pane-${activeFile}`}
                        ref={editorRef}
                        content={editorContent}
                        onContentChange={handleEditorChange}
                      />
                    </div>
                  ) : (
                    <div className="flex-1 flex items-center justify-center text-app-muted">
                      No file selected
                    </div>
                  )}
                </div>
                
                {/* Resizer */}
                <div 
                  className={`${
                    splitDirection === 'vertical' 
                      ? 'w-1 cursor-col-resize hover:bg-app-accent' 
                      : 'h-1 cursor-row-resize hover:bg-app-accent'
                  } bg-app-border transition-colors duration-200 flex-shrink-0`}
                  onMouseDown={handleMouseDown}
                  onDoubleClick={resetPaneSize}
                />
                
                {/* Right/Bottom Pane */}
                <div 
                  className="flex flex-col overflow-hidden"
                  style={{
                    [splitDirection === 'vertical' ? 'width' : 'height']: `${100 - leftPaneSize}%`
                  }}
                >
                  <OldTabBar 
                    tabs={openTabs}
                    activeTab={rightPaneFile}
                    onTabClick={(path) => {
                      // Prevent scroll jumping when switching tabs
                      const currentScrollTop = document.documentElement.scrollTop || document.body.scrollTop;
                      
                      setRightPaneFile(path);
                      const tab = openTabs.find(t => t.path === path);
                      setRightPaneTitle(tab?.name || '');
                      
                      // Only load file content for actual files, not special views
                      const isSpecialView = path === '__kanban__' || path === '__gmail__' || path === '__bases__' || path.startsWith('__graph__') || path.startsWith('__plugin_') || path.endsWith('.canvas');
                      
                      if (!isSpecialView && (path.endsWith('.md') || path.endsWith('.txt'))) {
                        invoke("read_file_content", { path })
                          .then(content => {
                            setRightPaneContent(content || '');
                            
                            // Restore scroll position after state update
                            requestAnimationFrame(() => {
                              if (document.documentElement.scrollTop !== currentScrollTop) {
                                document.documentElement.scrollTop = currentScrollTop;
                                document.body.scrollTop = currentScrollTop;
                              }
                            });
                          })
                          .catch(err => {
                            console.error('Failed to load content:', err);
                            setRightPaneContent('');
                          });
                      } else {
                        // For special views, clear content and restore scroll
                        setRightPaneContent('');
                        requestAnimationFrame(() => {
                          if (document.documentElement.scrollTop !== currentScrollTop) {
                            document.documentElement.scrollTop = currentScrollTop;
                            document.body.scrollTop = currentScrollTop;
                          }
                        });
                      }
                    }}
                    onTabClose={handleTabClose}
                    unsavedChanges={unsavedChanges}
                    onDragEnd={handleTabDragEnd}
                    onNewTab={handleCreateFile}
                    onSplitDragStart={handleSplitDragStart}
                    onSplitDragEnd={handleSplitDragEnd}
                    useSplitView={useSplitView}
                    onToggleSplitView={handleToggleSplitView}
                    splitDirection={splitDirection}
                    onToggleSplitDirection={toggleSplitDirection}
                    syncScrolling={syncScrolling}
                    onToggleSyncScrolling={() => setSyncScrolling(prev => !prev)}
                    onResetPaneSize={resetPaneSize}
                    isLeftPane={false}
                  />
                  {/* Right/Bottom Pane Content */}
                  {rightPaneFile ? (
                    rightPaneFile && rightPaneFile.endsWith('.canvas') ? (
                      <div className="flex-1 overflow-hidden">
                        <Canvas
                          canvasPath={rightPaneFile}
                          canvasName={openTabs.find(tab => tab.path === rightPaneFile)?.name}
                          onSave={async (canvasData) => {
                            try {
                              await canvasManager.saveCanvas(rightPaneFile, canvasData);
                              setUnsavedChanges(prev => {
                                const newSet = new Set(prev);
                                newSet.delete(rightPaneFile);
                                return newSet;
                              });
                            } catch (error) {
                              console.error('Failed to save canvas:', error);
                            }
                          }}
                          onChange={() => {
                            setUnsavedChanges(prev => new Set(prev).add(rightPaneFile));
                          }}
                        />
                      </div>
                    ) : rightPaneFile && rightPaneFile.endsWith('.kanban') ? (
                      <div className="flex-1 overflow-hidden">
                        <KanbanBoard
                          workspacePath={path}
                          boardPath={rightPaneFile}
                          onFileOpen={handleFileOpen}
                        />
                      </div>
                    ) : rightPaneFile.startsWith('__graph__') ? (
                      <div className="h-full">
                        <ProfessionalGraphView
                          fileTree={filteredFileTree}
                          activeFile={rightPaneFile}
                          onFileOpen={handleFileOpen}
                          workspacePath={path}
                        />
                      </div>
                    ) : rightPaneFile === '__gmail__' ? (
                      <div className="h-full">
                        <Gmail workspacePath={path} />
                      </div>
                    ) : rightPaneFile === '__bases__' ? (
                      <div className="h-full">
                        <BasesView isVisible={true} onFileOpen={handleFileOpen} />
                      </div>
                    ) : rightPaneFile.startsWith('__plugin_') ? (
                      <div className="flex-1 overflow-hidden">
                        {(() => {
                          const activeTab = openTabs.find(tab => tab.path === rightPaneFile);
                          return activeTab?.plugin ? <PluginDetail plugin={activeTab.plugin} /> : <div>Plugin not found</div>;
                        })()}
                      </div>
                    ) : (
                      <div 
                        ref={rightPaneScrollRef}
                        className="flex-1 p-4 overflow-y-auto"
                        onScroll={handleRightPaneScroll}
                      >
                        <input
                          type="text"
                          value={rightPaneTitle}
                          onChange={(e) => setRightPaneTitle(e.target.value)}
                          className="w-full bg-transparent text-4xl font-bold mb-6 outline-none text-app-text"
                        />
                        <Editor
                          key={`right-pane-${rightPaneFile}`}
                          content={rightPaneContent}
                          onContentChange={(content) => setRightPaneContent(content)}
                        />
                      </div>
                    )
                  ) : (
                    <div className="flex-1 flex items-center justify-center text-app-muted">
                      Click a tab to open file in this pane
                    </div>
                  )}
                </div>
              </div>
            ) : (
              /* Single View */
              <>
                <OldTabBar
                  tabs={openTabs}
                  activeTab={activeFile}
                  onTabClick={handleTabClick}
                  onTabClose={handleTabClose}
                  unsavedChanges={unsavedChanges}
                  onDragEnd={handleTabDragEnd}
                  onNewTab={handleCreateFile}
                  onSplitDragStart={handleSplitDragStart}
                  onSplitDragEnd={handleSplitDragEnd}
                  useSplitView={useSplitView}
                  onToggleSplitView={handleToggleSplitView}
                  splitDirection={splitDirection}
                  onToggleSplitDirection={toggleSplitDirection}
                  syncScrolling={syncScrolling}
                  onToggleSyncScrolling={() => setSyncScrolling(prev => !prev)}
                  onResetPaneSize={resetPaneSize}
                  isLeftPane={true}
                  onToggleRightSidebar={toggleRightSidebar}
                  showRightSidebar={showRight}
                />
              {activeFile && activeFile.endsWith('.canvas') ? (
            <div className="flex-1 overflow-hidden">
              <Canvas
                canvasPath={activeFile}
                canvasName={openTabs.find(tab => tab.path === activeFile)?.name}
                onSave={async (canvasData) => {
                  try {
                    await canvasManager.saveCanvas(activeFile, canvasData);
                    setUnsavedChanges(prev => {
                      const newSet = new Set(prev);
                      newSet.delete(activeFile);
                      return newSet;
                    });
                  } catch (error) {
                  }
                }}
                onContentChange={(canvasData) => {
                  setUnsavedChanges(prev => {
                    const newSet = new Set(prev);
                    newSet.add(activeFile);
                    return newSet;
                  });
                }}
                initialData={null} // Will be loaded by Canvas component
              />
            </div>
          ) : activeFile && activeFile.endsWith('.kanban') ? (
            <div className="flex-1 overflow-hidden">
              <KanbanBoard
                workspacePath={path}
                boardPath={activeFile}
                onFileOpen={handleFileOpen}
              />
            </div>
          ) : activeFile === '__graph__' ? (
            <div className="flex-1 h-full overflow-hidden">
              <ProfessionalGraphView
                isVisible={true}
                fileTree={filteredFileTree}
                workspacePath={path}
                onOpenFile={handleFileOpen}
                onGraphStateChange={handleGraphStateChange}
              />
            </div>
          ) : activeFile === '__bases__' ? (
            <div className="flex-1 h-full overflow-hidden">
              <BasesView isVisible={true} onFileOpen={handleFileOpen} />
            </div>
          ) : activeFile === '__gmail__' ? (
            <div className="flex-1 h-full overflow-hidden">
              <Gmail workspacePath={path} />
            </div>
          ) : (
            <div className="flex-1 p-8 md:p-12 overflow-y-auto">
              <div className="max-w-full mx-auto h-full">
                {false ? (
                  <div className="h-full flex flex-col">
                    {/* Graph view moved above */}
                  </div>
                ) : activeFile === '__old_graph__' ? (
                  <div className="h-full flex flex-col">
                    {isLoadingGraph ? (
                      <div className="flex-1 flex items-center justify-center">
                        <div className="text-center">
                          <div className="animate-spin w-8 h-8 border-2 border-app-accent border-t-transparent rounded-full mx-auto mb-4"></div>
                          <h2 className="text-xl font-medium text-app-text mb-2">Building Graph</h2>
                          <p className="text-app-muted">Processing your workspace files...</p>
                        </div>
                      </div>
                    ) : graphData ? (
                      <div className="flex-1 h-full">
                        <div>Old Graph View - REMOVED</div>
                      </div>
                    ) : (
                      <div className="flex-1 flex flex-col items-center justify-center text-center p-8">
                        <div className="mb-6">
                          <Network className="w-16 h-16 text-app-muted/50 mx-auto mb-4" />
                          <h2 className="text-xl font-medium text-app-text mb-2">Graph View</h2>
                          <p className="text-app-muted mb-6 max-w-md">
                            {isLoadingGraph 
                              ? 'Building your knowledge graph...'
                              : 'Visualize the connections between your notes and discover hidden relationships in your knowledge base.'
                            }
                          </p>
                        </div>
                        {isLoadingGraph && (
                          <div className="flex items-center gap-2 text-app-accent">
                            <div className="animate-spin rounded-full h-4 w-4 border-2 border-current border-t-transparent"></div>
                            <span>Processing notes...</span>
                          </div>
                        )}
                      </div>
                    )}
                  </div>
                ) : activeFile && activeFile.startsWith('__plugin_') ? (
                  <div className="flex-1 overflow-hidden">
                    {(() => {
                      const activeTab = openTabs.find(tab => tab.path === activeFile);
                      return activeTab?.plugin ? <PluginDetail plugin={activeTab.plugin} /> : <div>Plugin not found</div>;
                    })()}
                  </div>
                ) : activeFile ? (
                  <EditorDropZone>
                    <ContextMenu>
                      <ContextMenuTrigger asChild>
                        <div>
                          <input
                            type="text"
                            value={editorTitle}
                            onChange={(e) => setEditorTitle(e.target.value)}
                            className="w-full bg-transparent text-4xl font-bold mb-6 outline-none text-app-text"
                          />
                          <Editor
                            ref={editorRef}
                            content={editorContent}
                            onContentChange={handleEditorChange}
                          />
                        </div>
                      </ContextMenuTrigger>
                    <ContextMenuContent>
                      <ContextMenuItem onClick={handleSave}>
                        Save
                        <span className="ml-auto text-xs text-app-muted">{formatAccelerator(keymap['save-file'])}</span>
                      </ContextMenuItem>
                      <ContextMenuItem onClick={() => stateRef.current.activeFile && handleTabClose(stateRef.current.activeFile)}>
                        Close Tab
                        <span className="ml-auto text-xs text-app-muted">{formatAccelerator(keymap['close-tab'])}</span>
                      </ContextMenuItem>
                      <ContextMenuSeparator />
                      <ContextMenuItem onClick={() => document.execCommand && document.execCommand('selectAll')}>Select All</ContextMenuItem>
                    </ContextMenuContent>
                  </ContextMenu>
                  </EditorDropZone>
                ) : (
                <>
                  {/* Modern Welcome Screen - VS Code Inspired */}
                  <div className="h-full flex flex-col">
                  <div className="flex-1 flex items-center justify-center p-8">
                    <div className="max-w-4xl w-full">
                      
                      {/* Header Section */}
                      <div className="text-center mb-10">
                        <div className="w-16 h-16 mx-auto mb-4 rounded-2xl bg-gradient-to-br from-app-accent/20 to-app-accent/10 border border-app-accent/20 flex items-center justify-center">
                          <LokusLogo className="w-10 h-10 text-app-accent" />
                        </div>
                        <h1 className="text-3xl font-bold text-app-text mb-2">Welcome to Lokus</h1>
                        <p className="text-app-muted text-lg">Your modern knowledge management platform</p>
                      </div>

                      {/* Quick Actions */}
                      <div className="mb-12">
                        <h2 className="text-lg font-semibold text-app-text mb-6">Start</h2>
                        <div className="grid grid-cols-1 md:grid-cols-2 lg:grid-cols-4 gap-4">
                          <button
                            onClick={handleCreateFile}
                            className="group p-6 rounded-xl border border-app-border bg-app-panel/30 hover:bg-app-panel/50 hover:border-app-accent/40 transition-all duration-200 text-left"
                          >
                            <div className="w-10 h-10 rounded-lg bg-app-accent/10 group-hover:bg-app-accent/20 flex items-center justify-center mb-4 transition-colors">
                              <FilePlus2 className="w-5 h-5 text-app-accent" />
                            </div>
                            <h3 className="font-medium text-app-text mb-2">New Note</h3>
                            <p className="text-sm text-app-muted">Create your first note and start writing</p>
                            <div className="mt-3 text-xs text-app-muted/70">{platformService.formatShortcut("CommandOrControl+N")}</div>
                          </button>
                          
                          <button
                            onClick={handleCreateCanvas}
                            className="group p-6 rounded-xl border border-app-border bg-app-panel/30 hover:bg-app-panel/50 hover:border-app-accent/40 transition-all duration-200 text-left"
                          >
                            <div className="w-10 h-10 rounded-lg bg-app-accent/10 group-hover:bg-app-accent/20 flex items-center justify-center mb-4 transition-colors">
                              <Layers className="w-5 h-5 text-app-accent" />
                            </div>
                            <h3 className="font-medium text-app-text mb-2">New Canvas</h3>
                            <p className="text-sm text-app-muted">Create visual mind maps and diagrams</p>
                          </button>
                          
                          <button
                            onClick={handleCreateFolder}
                            className="group p-6 rounded-xl border border-app-border bg-app-panel/30 hover:bg-app-panel/50 hover:border-app-accent/40 transition-all duration-200 text-left"
                          >
                            <div className="w-10 h-10 rounded-lg bg-app-accent/10 group-hover:bg-app-accent/20 flex items-center justify-center mb-4 transition-colors">
                              <FolderPlus className="w-5 h-5 text-app-accent" />
                            </div>
                            <h3 className="font-medium text-app-text mb-2">New Folder</h3>
                            <p className="text-sm text-app-muted">Organize your notes with folders</p>
                            <div className="mt-3 text-xs text-app-muted/70">{platformService.formatShortcut("CommandOrControl+Shift+N")}</div>
                          </button>
                          
                          <button
                            onClick={() => setShowCommandPalette(true)}
                            className="group p-6 rounded-xl border border-app-border bg-app-panel/30 hover:bg-app-panel/50 hover:border-app-accent/40 transition-all duration-200 text-left"
                          >
                            <div className="w-10 h-10 rounded-lg bg-app-accent/10 group-hover:bg-app-accent/20 flex items-center justify-center mb-4 transition-colors">
                              <Search className="w-5 h-5 text-app-accent" />
                            </div>
                            <h3 className="font-medium text-app-text mb-2">Command Palette</h3>
                            <p className="text-sm text-app-muted">Quick access to all commands</p>
                            <div className="mt-3 text-xs text-app-muted/70">{platformService.formatShortcut("CommandOrControl+K")}</div>
                          </button>
                        </div>
                      </div>

                      {/* Recent & Help */}
                      <div className="grid grid-cols-1 lg:grid-cols-2 gap-8">
                        <div>
                          <h2 className="text-lg font-semibold text-app-text mb-4">Recent</h2>
                          <div className="space-y-2">
                            {recentFiles.length > 0 ? (
                              recentFiles.map((file, idx) => (
                                <button
                                  key={idx}
                                  onClick={() => handleFileOpen(file)}
                                  className="w-full p-3 rounded-lg bg-app-panel/20 border border-app-border/50 hover:bg-app-panel/40 hover:border-app-accent/50 transition-all text-left group"
                                >
                                  <div className="flex items-center gap-3">
                                    {file.path.endsWith('.md') ? (
                                      <svg className="w-4 h-4 text-app-muted group-hover:text-app-accent transition-colors" fill="currentColor" viewBox="0 0 20 20">
                                        <path fillRule="evenodd" d="M4 4a2 2 0 012-2h4.586A2 2 0 0112 2.586L15.414 6A2 2 0 0116 7.414V16a2 2 0 01-2 2H6a2 2 0 01-2-2V4zm2 6a1 1 0 011-1h6a1 1 0 110 2H7a1 1 0 01-1-1zm1 3a1 1 0 100 2h6a1 1 0 100-2H7z" clipRule="evenodd" />
                                      </svg>
                                    ) : file.path.endsWith('.canvas') || file.path.endsWith('.kanban') ? (
                                      <svg className="w-4 h-4 text-app-muted group-hover:text-app-accent transition-colors" fill="currentColor" viewBox="0 0 20 20">
                                        <path fillRule="evenodd" d="M4.25 2A2.25 2.25 0 002 4.25v11.5A2.25 2.25 0 004.25 18h11.5A2.25 2.25 0 0018 15.75V4.25A2.25 2.25 0 0015.75 2H4.25z" clipRule="evenodd" />
                                      </svg>
                                    ) : (
                                      <svg className="w-4 h-4 text-app-muted group-hover:text-app-accent transition-colors" fill="currentColor" viewBox="0 0 20 20">
                                        <path fillRule="evenodd" d="M4 4a2 2 0 012-2h4.586A2 2 0 0112 2.586L15.414 6A2 2 0 0116 7.414V16a2 2 0 01-2 2H6a2 2 0 01-2-2V4z" clipRule="evenodd" />
                                      </svg>
                                    )}
                                    <span className="text-sm font-medium text-app-text group-hover:text-app-accent transition-colors truncate">
                                      {file.name.replace(/\.(md|txt|canvas)$/, '')}
                                    </span>
                                  </div>
                                </button>
                              ))
                            ) : (
                              <div className="p-4 rounded-lg bg-app-panel/20 border border-app-border/50">
                                <p className="text-sm text-app-muted">No recent files yet. Start by creating your first note!</p>
                              </div>
                            )}
                          </div>
                        </div>
                        
                        <div>
                          <h2 className="text-lg font-semibold text-app-text mb-4">Learn</h2>
                          <div className="space-y-3">
                            <div className="p-4 rounded-lg bg-app-panel/20 border border-app-border/50">
                              <h3 className="font-medium text-app-text text-sm mb-2">✨ Features</h3>
                              <ul className="text-sm text-app-muted space-y-1">
                                <li>• Rich text editing with math equations</li>
                                <li>• Wiki-style linking with <code className="px-1 py-0.5 bg-app-bg/50 rounded text-xs">[[brackets]]</code></li>
                                <li>• Task management and kanban boards</li>
                                <li>• Plugin system for extensibility</li>
                              </ul>
                            </div>
                            
                            <div className="p-4 rounded-lg bg-app-panel/20 border border-app-border/50">
                              <h3 className="font-medium text-app-text text-sm mb-2">⌨️ Quick Tips</h3>
                              <ul className="text-sm text-app-muted space-y-1">
                                <li>• <kbd className="px-1.5 py-0.5 bg-app-bg/50 rounded text-xs">{platformService.getModifierSymbol()}+K</kbd> Command palette</li>
                                <li>• <kbd className="px-1.5 py-0.5 bg-app-bg/50 rounded text-xs">{platformService.getModifierSymbol()}+S</kbd> Save current file</li>
                                <li>• <kbd className="px-1.5 py-0.5 bg-app-bg/50 rounded text-xs">{platformService.getModifierSymbol()}+P</kbd> Quick file open</li>
                                <li>• Drag files to move them between folders</li>
                              </ul>
                            </div>
                          </div>
                        </div>
                      </div>
                    </div>
                  </div>
                </div>
                </>
              )}
              </div>
            </div>
          )}
              </>
            )}
          </>
        </main>
        {showRight && <div onMouseDown={startRightDrag} className="cursor-col-resize bg-app-border hover:bg-app-accent transition-colors duration-300 w-1 min-h-full" />}
        {showRight && (
          <aside className="overflow-y-auto flex flex-col bg-app-panel border-l border-app-border" style={{ width: `${rightW}px` }}>
            {/* Show VersionHistory, GraphSidebar, or DocumentOutline */}
            <div className="flex-1 overflow-hidden">
              {showVersionHistory ? (
                <VersionHistoryPanel
                  key={`version-${activeFile}-${versionRefreshKey}`}
                  workspacePath={path}
                  filePath={activeFile}
                  onClose={() => setShowVersionHistory(false)}
                  onRestore={reloadCurrentFile}
                />
              ) : activeFile === '__graph__' ? (
                <GraphSidebar
                  selectedNodes={graphSidebarData.selectedNodes}
                  hoveredNode={graphSidebarData.hoveredNode}
                  graphData={graphSidebarData.graphData}
                  stats={graphSidebarData.stats}
                  config={graphSidebarData.graphConfig}
                  onConfigChange={graphSidebarData.onConfigChange}
                  onNodeClick={(node) => {
                    // Focus on the clicked node in the graph
                    if (graphSidebarData.onFocusNode) {
                      graphSidebarData.onFocusNode(node);
                    }
                  }}
                  // Animation tour controls
                  isAnimating={graphSidebarData.isAnimating}
                  animationSpeed={graphSidebarData.animationSpeed}
                  onToggleAnimation={graphSidebarData.onToggleAnimation}
                  onAnimationSpeedChange={graphSidebarData.onAnimationSpeedChange}
                />
              ) : (
                <>
                  {/* Document Outline */}
                  <div style={{ minHeight: '200px', maxHeight: '30%', overflowY: 'auto', borderBottom: '1px solid var(--border)' }}>
                    <DocumentOutline editor={editorRef.current?.editor} />
                  </div>

<<<<<<< HEAD
                  {/* Backlinks Panel */}
                  <div style={{ minHeight: '200px', flex: 1, overflowY: 'auto' }}>
                    <BacklinksPanel
                      graphData={graphDataInstanceRef.current}
=======
                  {/* Outgoing Links Panel */}
                  <div style={{ minHeight: '200px', maxHeight: '30%', overflowY: 'auto', borderBottom: '1px solid var(--border)' }}>
                    <OutgoingLinksPanel
                      editor={editorRef.current?.editor}
                      onNavigate={handleFileOpen}
                      onCreateNote={(noteName) => {
                        const fileName = noteName.endsWith('.md') ? noteName : `${noteName}.md`;
                        const newPath = path ? `${path}/${fileName}` : fileName;
                        handleCreateFile(newPath);
                      }}
                    />
                  </div>

                  {/* Backlinks Panel */}
                  <div style={{ minHeight: '200px', flex: 1, overflowY: 'auto' }}>
                    <BacklinksPanel
                      graphData={graphData}
>>>>>>> 1f72db14
                      currentFile={activeFile}
                      onOpenFile={handleFileOpen}
                    />
                  </div>
                </>
              )}
            </div>

            {/* Plugin Panels */}
            <PanelRegion
              position={PANEL_POSITIONS.SIDEBAR_RIGHT}
              className="border-t border-app-border"
            />
          </aside>
        )}
      </div>
      
      {/* Bottom Panel Region */}
      <PanelRegion 
        position={PANEL_POSITIONS.BOTTOM}
        className="border-t border-app-border"
      />
      
      <CommandPalette
        open={showCommandPalette}
        setOpen={setShowCommandPalette}
        fileTree={filteredFileTree}
        openFiles={openTabs}
        onFileOpen={handleFileOpen}
        onCreateFile={handleCreateFile}
        onCreateFolder={() => setIsCreatingFolder(true)}
        onSave={handleSave}
        onOpenPreferences={() => {
          const openPreferences = () => {
            (async () => {
              try {
                const { emit } = await import('@tauri-apps/api/event');
                await emit('preferences:open');
              } catch {
                try { window.dispatchEvent(new CustomEvent('preferences:open')); } catch {}
              }
            })();
          };
          openPreferences();
        }}
        onToggleSidebar={() => setShowLeft(v => !v)}
        onCloseTab={handleTabClose}
        onOpenGraph={() => {
          const graphPath = '__professional_graph__';
          const graphName = 'Professional Graph';
          
          setOpenTabs(prevTabs => {
            const newTabs = prevTabs.filter(t => t.path !== graphPath);
            newTabs.unshift({ path: graphPath, name: graphName });
            if (newTabs.length > MAX_OPEN_TABS) newTabs.pop();
            return newTabs;
          });
          setActiveFile(graphPath);
        }}
        onShowTemplatePicker={(templateSelection) => {
          // Handle direct template selection from Command Palette
          if (templateSelection && templateSelection.template && templateSelection.processedContent) {
            const { template, processedContent } = templateSelection;
            
            if (editorRef.current && processedContent) {
              // Process template content through markdown compiler
              const compiler = getMarkdownCompiler()
              
              // Process template content through markdown compiler
              const processedWithMarkdown = compiler.processTemplate(processedContent)
              
              // Smart template insertion with cursor positioning
              const insertTemplateContent = (content) => {
                // Check if content has {{cursor}} placeholder
                const cursorIndex = content.indexOf('{{cursor}}');
                
                if (cursorIndex !== -1) {
                  // Split content at cursor position
                  const beforeCursor = content.substring(0, cursorIndex);
                  const afterCursor = content.substring(cursorIndex + 10); // 10 = '{{cursor}}'.length
                  
                  
                  // Insert content in parts to position cursor correctly
                  return editorRef.current.chain()
                    .focus()
                    .insertContent(beforeCursor)
                    .insertContent(afterCursor)
                    .setTextSelection(beforeCursor.length + editorRef.current.state.selection.from)
                    .run();
                } else {
                  // No cursor placeholder, just insert normally
                  return editorRef.current.chain()
                    .focus()
                    .insertContent(content)
                    .run();
                }
              };
              
              try {
                insertTemplateContent(processedWithMarkdown);
              } catch (err) {
              }
            }
            return;
          }
          
          // Fall back to opening template picker modal
          setShowTemplatePicker(true);
          setTemplatePickerData({
            editorState: { editor: editorRef.current },
            onSelect: (template, processedContent) => {
              
              if (editorRef.current && processedContent) {
                try {
                  
                  // Process template content through markdown compiler
                  const compiler = getMarkdownCompiler()
                  
                  // Process template content through markdown compiler
                  const processedWithMarkdown = compiler.processTemplate(processedContent)
                  
                  // Smart template insertion with cursor positioning
                  const insertTemplateContent = (content) => {
                    // Check if content has {{cursor}} placeholder
                    const cursorIndex = content.indexOf('{{cursor}}');
                    
                    if (cursorIndex !== -1) {
                      // Split content at cursor position
                      const beforeCursor = content.substring(0, cursorIndex);
                      const afterCursor = content.substring(cursorIndex + 10); // 10 = '{{cursor}}'.length
                      
                      
                      // Insert content in parts to position cursor correctly
                      return editorRef.current.chain()
                        .focus()
                        .insertContent(beforeCursor)
                        .insertContent(afterCursor)
                        .setTextSelection(beforeCursor.length + editorRef.current.state.selection.from)
                        .run();
                    } else {
                      // No cursor placeholder, just insert normally
                      return editorRef.current.chain()
                        .focus()
                        .insertContent(content)
                        .run();
                    }
                  };
                  
                  // Try multiple insertion methods with smart cursor handling
                  const insertMethods = [
                    // Method 1: Smart template insertion with cursor positioning (markdown processed)
                    () => insertTemplateContent(processedWithMarkdown),
                    
                    // Method 2: Standard chain operation (markdown processed)
                    () => editorRef.current.chain().focus().insertContent(processedWithMarkdown).run(),
                    
                    // Method 3: Simple commands (markdown processed)
                    () => {
                      editorRef.current.commands.focus();
                      return editorRef.current.commands.insertContent(processedWithMarkdown);
                    },
                    
                    // Method 4: Direct content insertion (markdown processed)
                    () => editorRef.current.commands.insertContent(processedWithMarkdown),
                    
                    // Method 5: Manual transaction (fallback, clean content)
                    () => {
                      const { view } = editorRef.current;
                      const { state } = view;
                      const { tr } = state;
                      const pos = state.selection.from;
                      // Remove {{cursor}} and use markdown processed content for fallback
                      const cleanContent = processedWithMarkdown.replace(/\{\{cursor\}\}/g, '');
                      view.dispatch(tr.insertText(cleanContent, pos));
                    }
                  ];
                  
                  let inserted = false;
                  for (let i = 0; i < insertMethods.length && !inserted; i++) {
                    try {
                      const result = insertMethods[i]();
                      inserted = true;
                    } catch (err) {
                    }
                  }
                  
                  if (!inserted) {
                  }
                  
                } catch (err) {
                }
              } else {
              }
            }
          });
        }}
        onCreateTemplate={handleCreateTemplate}
        onOpenGmail={handleOpenGmail}
        activeFile={activeFile}
      />
      
      <InFileSearch
        editor={editorRef.current}
        isVisible={showInFileSearch}
        onClose={() => setShowInFileSearch(false)}
      />
      
      {showTemplatePicker && templatePickerData && (
        <TemplatePicker
          open={showTemplatePicker}
          onClose={() => {
            setShowTemplatePicker(false);
            setTemplatePickerData(null);
          }}
          onSelect={(template, processedContent) => {
            if (templatePickerData.onSelect) {
              templatePickerData.onSelect(template, processedContent);
            }
            setShowTemplatePicker(false);
            setTemplatePickerData(null);
          }}
          editorState={templatePickerData.editorState}
        />
      )}
      
      <FullTextSearchPanel
        isOpen={showGlobalSearch}
        onClose={() => setShowGlobalSearch(false)}
        onResultClick={(result) => {
          if (result.path) {
            handleFileOpen(result.path);
          }
          setShowGlobalSearch(false);
        }}
        workspacePath={path}
      />

      <ShortcutHelpModal
        isOpen={showShortcutHelp}
        onClose={() => setShowShortcutHelp(false)}
      />
      
      <CreateTemplate
        open={showCreateTemplate}
        onClose={() => setShowCreateTemplate(false)}
        initialContent={createTemplateContent}
        onSaved={handleCreateTemplateSaved}
      />
      
      {/* Pluginable Status Bar - replaces the old Obsidian status bar */}
      <StatusBar 
        activeFile={activeFile} 
        unsavedChanges={unsavedChanges} 
        openTabs={openTabs}
      />
    </div>
    </PanelManager>
  );
}

// --- Main Workspace Component ---
export default function Workspace({ initialPath = "" }) {
  // Debug: Alert to check if path is passed
  if (initialPath) {
    invoke("validate_workspace_path", { path: initialPath });
  }
  const [path, setPath] = useState(initialPath);

  // Save workspace path to localStorage on mount
  useEffect(() => {
    if (initialPath) {
      import('../core/vault/vault.js').then(({ saveWorkspacePath }) => {
        saveWorkspacePath(initialPath);
        console.log('[Workspace] Saved workspace path to localStorage:', initialPath);
      });

      // Set global workspace path for components like SyncStatus
      window.__WORKSPACE_PATH__ = initialPath;

      // Update API server state with current workspace
      invoke('api_set_workspace', { workspace: initialPath })
        .then(() => {
          console.log('[Workspace] Updated API server with workspace path');
        })
        .catch((error) => {
          console.log('[Workspace] API server update skipped:', error);
        });

      // Initialize default kanban board if none exists
      invoke('initialize_workspace_kanban', { workspacePath: initialPath })
        .then(() => {
          console.log('[Workspace] Kanban initialization complete');
        })
        .catch((error) => {
          console.error('[Workspace] Failed to initialize kanban:', error);
        });
    }
  }, [initialPath]);

  // Add a simple fallback if path is not set
  if (!path && !initialPath) {
    return (
      <div style={{
        minHeight: '100vh',
        display: 'flex',
        alignItems: 'center',
        justifyContent: 'center',
        flexDirection: 'column',
        gap: '20px',
        backgroundColor: 'var(--app-panel)',
        color: 'var(--app-text)',
        padding: '20px'
      }}>
        <h2>No Workspace Path</h2>
        <div>initialPath: {String(initialPath)}</div>
        <div>path: {String(path)}</div>
        <div>URL: {window.location.href}</div>
        <div>Search: {window.location.search}</div>
        <div>Hash: {window.location.hash}</div>
        <div style={{ marginTop: '20px', fontSize: '14px' }}>
          This is the Workspace component but no path was provided
        </div>
      </div>
    );
  }

  return (
    <BasesProvider workspacePath={path}>
      <FolderScopeProvider workspacePath={path}>
        <WorkspaceWithScope path={path} />
      </FolderScopeProvider>
    </BasesProvider>
  );
}<|MERGE_RESOLUTION|>--- conflicted
+++ resolved
@@ -739,15 +739,9 @@
 
   // Graph data processor instance
   const graphProcessorRef = useRef(null);
-<<<<<<< HEAD
 
   // GraphData instance for backlinks
   const graphDataInstanceRef = useRef(null);
-
-=======
-  const graphDataInstanceRef = useRef(null); // GraphData instance for backlinks
-  
->>>>>>> 1f72db14
   // Split editor state
   const [useSplitView, setUseSplitView] = useState(false);
   const [splitDirection, setSplitDirection] = useState('vertical'); // 'vertical' or 'horizontal'
@@ -3583,12 +3577,6 @@
                     <DocumentOutline editor={editorRef.current?.editor} />
                   </div>
 
-<<<<<<< HEAD
-                  {/* Backlinks Panel */}
-                  <div style={{ minHeight: '200px', flex: 1, overflowY: 'auto' }}>
-                    <BacklinksPanel
-                      graphData={graphDataInstanceRef.current}
-=======
                   {/* Outgoing Links Panel */}
                   <div style={{ minHeight: '200px', maxHeight: '30%', overflowY: 'auto', borderBottom: '1px solid var(--border)' }}>
                     <OutgoingLinksPanel
@@ -3605,8 +3593,7 @@
                   {/* Backlinks Panel */}
                   <div style={{ minHeight: '200px', flex: 1, overflowY: 'auto' }}>
                     <BacklinksPanel
-                      graphData={graphData}
->>>>>>> 1f72db14
+                      graphData={graphDataInstanceRef.current}
                       currentFile={activeFile}
                       onOpenFile={handleFileOpen}
                     />
