--- conflicted
+++ resolved
@@ -1522,70 +1522,12 @@
         onSaved={handleCreateTemplateSaved}
       />
       
-<<<<<<< HEAD
-      {/* Pluginable Status Bar */}
+      {/* Pluginable Status Bar - replaces the old Obsidian status bar */}
       <StatusBar 
         activeFile={activeFile} 
         unsavedChanges={unsavedChanges} 
         openTabs={openTabs}
       />
-=======
-      {/* Enhanced Obsidian Status Bar */}
-      <div className="obsidian-status-bar">
-        <div className="obsidian-status-bar-section">
-          <div className="obsidian-status-bar-item">
-            <svg className="w-3 h-3" fill="currentColor" viewBox="0 0 20 20">
-              <path fillRule="evenodd" d="M10 18a8 8 0 100-16 8 8 0 000 16zm3.707-9.293a1 1 0 00-1.414-1.414L9 10.586 7.707 9.293a1 1 0 00-1.414 1.414l2 2a1 1 0 001.414 0l4-4z" clipRule="evenodd" />
-            </svg>
-            <span>Ready</span>
-          </div>
-          {activeFile && (
-            <>
-              <div className="obsidian-status-bar-separator" />
-              <div className="obsidian-status-bar-item">
-                <svg className="w-3 h-3" fill="currentColor" viewBox="0 0 20 20">
-                  <path fillRule="evenodd" d="M4 4a2 2 0 012-2h4.586A2 2 0 0112 2.586L15.414 6A2 2 0 0116 7.414V16a2 2 0 01-2 2H6a2 2 0 01-2-2V4z" clipRule="evenodd" />
-                </svg>
-                <span>{activeFile.split('/').pop()}</span>
-              </div>
-            </>
-          )}
-          <div className="obsidian-status-bar-separator" />
-          <div className="obsidian-status-bar-item">
-            <svg className="w-3 h-3" fill="currentColor" viewBox="0 0 20 20">
-              <path fillRule="evenodd" d="M3 4a1 1 0 011-1h12a1 1 0 110 2H4a1 1 0 01-1-1zm0 4a1 1 0 011-1h12a1 1 0 110 2H4a1 1 0 01-1-1zm0 4a1 1 0 011-1h12a1 1 0 110 2H4a1 1 0 01-1-1z" clipRule="evenodd" />
-            </svg>
-            <span>{openTabs.length} {openTabs.length === 1 ? 'file' : 'files'}</span>
-          </div>
-        </div>
-        
-        <div className="obsidian-status-bar-section">
-          {unsavedChanges.size > 0 && (
-            <>
-              <div className="obsidian-status-bar-item active">
-                <div className="w-2 h-2 rounded-full bg-current" />
-                <span>{unsavedChanges.size} unsaved</span>
-              </div>
-              <div className="obsidian-status-bar-separator" />
-            </>
-          )}
-          <div className="obsidian-status-bar-item clickable">
-            <span>Markdown</span>
-          </div>
-          <div className="obsidian-status-bar-separator" />
-          <div className="obsidian-status-bar-item clickable">
-            <span>UTF-8</span>
-          </div>
-          <div className="obsidian-status-bar-separator" />
-          <div className="obsidian-status-bar-item clickable">
-            <svg className="w-3 h-3" fill="currentColor" viewBox="0 0 20 20">
-              <path fillRule="evenodd" d="M11.49 3.17c-.38-1.56-2.6-1.56-2.98 0a1.532 1.532 0 01-2.286.948c-1.372-.836-2.942.734-2.106 2.106.54.886.061 2.042-.947 2.287-1.561.379-1.561 2.6 0 2.978a1.532 1.532 0 01.947 2.287c-.836 1.372.734 2.942 2.106 2.106a1.532 1.532 0 012.287.947c.379 1.561 2.6 1.561 2.978 0a1.533 1.533 0 012.287-.947c1.372.836 2.942-.734 2.106-2.106a1.533 1.533 0 01.947-2.287c1.561-.379 1.561-2.6 0-2.978a1.532 1.532 0 01-.947-2.287c.836-1.372-.734-2.942-2.106-2.106a1.532 1.532 0 01-2.287-.947zM10 13a3 3 0 100-6 3 3 0 000 6z" clipRule="evenodd" />
-            </svg>
-            <span>Settings</span>
-          </div>
-        </div>
-      </div>
->>>>>>> a9e70792
     </div>
   );
 }