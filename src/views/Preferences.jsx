--- conflicted
+++ resolved
@@ -1,24 +1,16 @@
 import { useEffect, useMemo, useState } from "react";
-import { setGlobalActiveTheme, listAvailableThemes, readGlobalVisuals, previewTheme, validateThemeFile, invalidateThemeCache } from "../core/theme/manager.js";
+import { setGlobalActiveTheme, listAvailableThemes, readGlobalVisuals } from "../core/theme/manager.js";
 import { listActions, getActiveShortcuts, setShortcut, resetShortcuts } from "../core/shortcuts/registry.js";
 import { readConfig, updateConfig } from "../core/config/store.js";
 import { formatAccelerator } from "../core/shortcuts/registry.js";
 import { Search, Pencil, RotateCcw } from "lucide-react";
 import liveEditorSettings from "../core/editor/live-settings.js";
 import AIAssistant from "./preferences/AIAssistant.jsx";
-import ConnectionStatus from "../components/ConnectionStatus.jsx";
-import GmailLogin from "../components/gmail/GmailLogin.jsx";
-import { useAuth } from "../core/auth/AuthContext";
-import { User, LogIn, LogOut, Crown, Shield, Settings as SettingsIcon } from "lucide-react";
 
 export default function Preferences() {
   const [themes, setThemes] = useState([]);
   const [activeTheme, setActiveTheme] = useState("");
   const [section, setSection] = useState("Appearance");
-  const [previewController, setPreviewController] = useState(null);
-  const [importStatus, setImportStatus] = useState('');
-  const { isAuthenticated, user, signIn, signOut, isLoading } = useAuth();
-  const [isSigningOut, setIsSigningOut] = useState(false);
   // Removed mode/accent complexity - themes handle everything now
   const actions = useMemo(() => listActions(), []);
   const [keymap, setKeymap] = useState({});
@@ -223,15 +215,6 @@
     setEditorSettings(defaultSettings);
   };
 
-  const setMdPref = async (key, value) => {
-    const next = { ...md, [key]: value };
-    setMd(next);
-    try {
-      const { updateConfig } = await import("../core/config/store.js");
-      await updateConfig({ markdown: next });
-    } catch (e) { }
-  };
-
   return (
     <div className="h-screen bg-app-bg text-app-text flex flex-col">
       <header className="h-12 px-4 flex items-center border-b border-app-border bg-app-panel">
@@ -242,17 +225,12 @@
         {/* Sidebar */}
         <aside className="bg-app-panel/50 p-3">
           {[
-            // "General",
-            "Appearance",
-            // "Editor",
+            "General",
+            "Appearance", 
+            "Editor",
             "Markdown",
             "Shortcuts",
-<<<<<<< HEAD
-            "Connections",
-            "Account",
-=======
             "Gmail",
->>>>>>> 743cfe8f
             "AI Assistant",
           ].map((name) => (
             <button
@@ -275,134 +253,21 @@
 
               <section>
                 <h2 className="text-sm uppercase tracking-wide text-app-muted mb-3">Theme</h2>
-                <div className="space-y-3">
-                  <select
-                    className="h-9 px-3 w-full rounded-md bg-app-panel border border-app-border outline-none"
-                    value={activeTheme}
-                    onChange={handleThemeChange}
-                  >
-                    <option value="">Built-in</option>
-                    {themes.map((theme) => (
-                      <option key={theme.id} value={theme.id}>
-                        {theme.name}
-                      </option>
-                    ))}
-                  </select>
-
-                  <div className="flex gap-2">
-                    <button
-                      onClick={async () => {
-                        try {
-                          setImportStatus('Selecting file...');
-                          const { open } = await import('@tauri-apps/plugin-dialog');
-                          const selected = await open({
-                            multiple: false,
-                            filters: [{
-                              name: 'Theme Files',
-                              extensions: ['json']
-                            }]
-                          });
-
-                          if (selected) {
-                            setImportStatus('Reading theme file...');
-                            const { readTextFile } = await import('@tauri-apps/plugin-fs');
-                            const fileContent = await readTextFile(selected);
-
-                            setImportStatus('Validating theme...');
-                            const themeData = JSON.parse(fileContent);
-                            const validation = validateThemeFile(themeData);
-
-                            if (!validation.valid) {
-                              setImportStatus(`Validation failed: ${validation.errors.join(', ')}`);
-                              setTimeout(() => setImportStatus(''), 5000);
-                              return;
-                            }
-
-                            // Show validation warnings if any
-                            if (validation.warnings.length > 0) {
-                              console.warn('Theme validation warnings:', validation.warnings);
-                            }
-
-                            setImportStatus('Importing theme...');
-
-                            // Import the theme using backend
-                            const { invoke } = await import('@tauri-apps/api/core');
-                            const themeId = await invoke('import_theme_file', {
-                              filePath: selected,
-                              overwrite: false
-                            });
-
-                            setImportStatus(`Theme "${themeData.name}" imported successfully!`);
-                            console.log('Theme imported with ID:', themeId);
-
-                            // Invalidate cache and refresh the themes list
-                            invalidateThemeCache();
-                            const available = await listAvailableThemes();
-                            setThemes(available);
-
-                            setTimeout(() => setImportStatus(''), 3000);
-
-                          } else {
-                            setImportStatus('');
-                          }
-                        } catch (error) {
-                          console.error('Failed to import theme:', error);
-                          setImportStatus(`Import failed: ${error.message}`);
-                          setTimeout(() => setImportStatus(''), 5000);
-                        }
-                      }}
-                      className="px-3 py-1.5 text-sm bg-app-accent text-app-accent-fg rounded-md hover:bg-app-accent/90 transition-colors"
-                    >
-                      Import Theme
-                    </button>
-
-                    <button
-                      onClick={() => {
-                        const sampleTheme = {
-                          name: "Sample Dark Theme",
-                          tokens: {
-                            "--bg": "18 18 18",
-                            "--text": "255 255 255",
-                            "--panel": "32 32 32",
-                            "--border": "64 64 64",
-                            "--muted": "128 128 128",
-                            "--accent": "0 122 255",
-                            "--accent-fg": "255 255 255"
-                          }
-                        };
-
-                        const blob = new Blob([JSON.stringify(sampleTheme, null, 2)], { type: 'application/json' });
-                        const url = URL.createObjectURL(blob);
-                        const a = document.createElement('a');
-                        a.href = url;
-                        a.download = 'sample-theme.json';
-                        document.body.appendChild(a);
-                        a.click();
-                        document.body.removeChild(a);
-                        URL.revokeObjectURL(url);
-                      }}
-                      className="px-3 py-1.5 text-sm bg-app-panel text-app-text border border-app-border rounded-md hover:bg-app-bg transition-colors"
-                    >
-                      Download Sample
-                    </button>
-                  </div>
-
-                  {importStatus && (
-                    <div className={`text-xs p-2 rounded-md ${
-                      importStatus.includes('failed') || importStatus.includes('Validation failed')
-                        ? 'bg-red-500/10 text-red-400 border border-red-500/20'
-                        : importStatus.includes('successfully')
-                        ? 'bg-green-500/10 text-green-400 border border-green-500/20'
-                        : 'bg-blue-500/10 text-blue-400 border border-blue-500/20'
-                    }`}>
-                      {importStatus}
-                    </div>
-                  )}
-
-                  <p className="text-xs text-app-muted">
-                    Import custom theme files or download a sample to get started. Themes are stored securely in your user directory.
-                  </p>
-                </div>
+                <select
+                  className="h-9 px-3 w-full rounded-md bg-app-panel border border-app-border outline-none"
+                  value={activeTheme}
+                  onChange={handleThemeChange}
+                >
+                  <option value="">Built-in</option>
+                  {themes.map((theme) => (
+                    <option key={theme.id} value={theme.id}>
+                      {theme.name}
+                    </option>
+                  ))}
+                </select>
+                <p className="text-xs text-app-muted mt-2">
+                  Add more themes to <code>~/Library/Application Support/Lokus/themes/</code>
+                </p>
               </section>
 
             </div>
@@ -720,83 +585,6 @@
             </div>
           )}
 
-<<<<<<< HEAD
-          {section === "Connections" && (
-            <div className="space-y-6">
-              <div>
-                <h2 className="text-xl font-semibold mb-4 text-app-text">Connections</h2>
-                <p className="text-app-text-secondary mb-6">
-                  Connect external services and manage integrations with your workspace.
-                </p>
-              </div>
-
-              {/* Available Connections */}
-              <div className="space-y-4">
-                <h3 className="text-lg font-medium text-app-text">Available Services</h3>
-                <div className="grid grid-cols-2 gap-4">
-                  {/* Gmail - Real connection */}
-                  <div className="bg-app-panel border border-app-border rounded-lg p-4 hover:bg-app-panel/80 transition-colors">
-                    <div className="flex items-center justify-between">
-                      <div className="flex items-center gap-3">
-                        <div className="w-10 h-10 bg-red-500 rounded-lg flex items-center justify-center text-white font-semibold">
-                          G
-                        </div>
-                        <div>
-                          <h4 className="font-medium text-app-text">Gmail</h4>
-                          <p className="text-xs text-app-text-secondary">Email integration</p>
-                        </div>
-                      </div>
-                      <ConnectionStatus />
-                    </div>
-                  </div>
-
-                  {/* Outlook - Disabled */}
-                  <div className="bg-app-panel border border-app-border rounded-lg p-4 opacity-50 cursor-not-allowed">
-                    <div className="flex items-center justify-between">
-                      <div className="flex items-center gap-3">
-                        <div className="w-10 h-10 bg-blue-500 rounded-lg flex items-center justify-center text-white font-semibold">
-                          O
-                        </div>
-                        <div>
-                          <h4 className="font-medium text-app-text-secondary">Outlook</h4>
-                          <p className="text-xs text-app-text-secondary">Coming soon</p>
-                        </div>
-                      </div>
-                      <div className="w-3 h-3 bg-gray-400 rounded-full"></div>
-                    </div>
-                  </div>
-
-                  {/* Jira - Disabled */}
-                  <div className="bg-app-panel border border-app-border rounded-lg p-4 opacity-50 cursor-not-allowed">
-                    <div className="flex items-center justify-between">
-                      <div className="flex items-center gap-3">
-                        <div className="w-10 h-10 bg-blue-600 rounded-lg flex items-center justify-center text-white font-semibold">
-                          J
-                        </div>
-                        <div>
-                          <h4 className="font-medium text-app-text-secondary">Jira</h4>
-                          <p className="text-xs text-app-text-secondary">Coming soon</p>
-                        </div>
-                      </div>
-                      <div className="w-3 h-3 bg-gray-400 rounded-full"></div>
-                    </div>
-                  </div>
-
-                  {/* Slack - Disabled */}
-                  <div className="bg-app-panel border border-app-border rounded-lg p-4 opacity-50 cursor-not-allowed">
-                    <div className="flex items-center justify-between">
-                      <div className="flex items-center gap-3">
-                        <div className="w-10 h-10 bg-purple-500 rounded-lg flex items-center justify-center text-white font-semibold">
-                          S
-                        </div>
-                        <div>
-                          <h4 className="font-medium text-app-text-secondary">Slack</h4>
-                          <p className="text-xs text-app-text-secondary">Coming soon</p>
-                        </div>
-                      </div>
-                      <div className="w-3 h-3 bg-gray-400 rounded-full"></div>
-                    </div>
-=======
           {section === "Gmail" && (
             <div className="space-y-6">
               <div>
@@ -867,141 +655,10 @@
                       <option value="1800000">30 minutes</option>
                       <option value="3600000">1 hour</option>
                     </select>
->>>>>>> 743cfe8f
-                  </div>
-                </div>
-              </div>
-
-<<<<<<< HEAD
-              {/* Gmail Connection Component */}
-              <div className="space-y-4">
-                <h3 className="text-lg font-medium text-app-text">Gmail Integration</h3>
-                <GmailLogin />
-              </div>
-            </div>
-          )}
-
-          {section === "Account" && (
-            <div className="space-y-8 max-w-2xl">
-              {/* Account Header */}
-              <div>
-                <h1 className="text-2xl font-bold text-app-text mb-2">Account</h1>
-                <p className="text-app-text-secondary">
-                  Manage your account settings, authentication, and profile.
-                </p>
-              </div>
-
-              {isLoading ? (
-                <div className="flex items-center justify-center py-12">
-                  <div className="w-6 h-6 border-2 border-app-accent border-t-transparent rounded-full animate-spin"></div>
-                </div>
-              ) : !isAuthenticated ? (
-                /* Sign In State */
-                <div className="bg-app-panel border border-app-border rounded-xl p-8">
-                  <div className="text-center">
-                    <div className="w-16 h-16 bg-app-accent rounded-full flex items-center justify-center mx-auto mb-6">
-                      <LogIn className="w-8 h-8 text-white" />
-                    </div>
-                    <h2 className="text-xl font-semibold text-app-text mb-3">Sign in to Lokus</h2>
-                    <p className="text-app-text-secondary mb-8 max-w-md mx-auto">
-                      Sync your notes across devices and access your account.
-                    </p>
-                    <button
-                      onClick={async () => {
-                        try {
-                          await signIn();
-                        } catch (error) {
-                          console.error('Sign in failed:', error);
-                        }
-                      }}
-                      className="inline-flex items-center gap-2 px-6 py-3 bg-app-accent text-white font-medium rounded-lg hover:bg-app-accent/90 transition-colors"
-                    >
-                      <LogIn className="w-4 h-4" />
-                      Sign In
-                    </button>
-                  </div>
-                </div>
-              ) : (
-                /* Signed In State - Arc-like Dashboard */
-                <div className="space-y-6">
-                  {/* Profile Section */}
-                  <div className="bg-app-panel border border-app-border rounded-xl p-6">
-                    <div className="flex items-center gap-4">
-                      {user?.avatar_url ? (
-                        <img
-                          src={user.avatar_url}
-                          alt="Profile"
-                          className="w-16 h-16 rounded-full border-2 border-app-border"
-                        />
-                      ) : (
-                        <div className="w-16 h-16 bg-app-accent rounded-full flex items-center justify-center">
-                          <User className="w-8 h-8 text-white" />
-                        </div>
-                      )}
-                      <div className="flex-1">
-                        <h2 className="text-lg font-semibold text-app-text">
-                          {user?.name || 'User'}
-                        </h2>
-                        <p className="text-app-text-secondary text-sm">
-                          {user?.email || 'No email available'}
-                        </p>
-                      </div>
-                      <button
-                        onClick={async () => {
-                          try {
-                            setIsSigningOut(true);
-                            await signOut();
-                          } catch (error) {
-                            console.error('Sign out failed:', error);
-                          } finally {
-                            setIsSigningOut(false);
-                          }
-                        }}
-                        disabled={isSigningOut}
-                        className="px-4 py-2 text-app-text-secondary hover:text-app-text border border-app-border rounded-lg hover:bg-app-bg transition-colors disabled:opacity-50"
-                      >
-                        {isSigningOut ? 'Signing out...' : 'Sign Out'}
-                      </button>
-                    </div>
-                  </div>
-
-                  {/* Stats Grid */}
-                  <div className="grid grid-cols-3 gap-4">
-                    <div className="bg-app-panel border border-app-border rounded-xl p-4 text-center">
-                      <div className="text-2xl font-bold text-app-text">247</div>
-                      <div className="text-sm text-app-text-secondary">Notes</div>
-                    </div>
-                    <div className="bg-app-panel border border-app-border rounded-xl p-4 text-center">
-                      <div className="text-2xl font-bold text-app-text">12</div>
-                      <div className="text-sm text-app-text-secondary">Days</div>
-                    </div>
-                    <div className="bg-app-panel border border-app-border rounded-xl p-4 text-center">
-                      <div className="text-2xl font-bold text-app-text">1.2GB</div>
-                      <div className="text-sm text-app-text-secondary">Storage</div>
-                    </div>
-                  </div>
-
-                  {/* Features */}
-                  <div className="bg-app-panel border border-app-border rounded-xl p-6">
-                    <h3 className="text-lg font-semibold text-app-text mb-4">Account Features</h3>
-                    <div className="space-y-3">
-                      <div className="flex items-center gap-3">
-                        <div className="w-2 h-2 bg-app-accent rounded-full"></div>
-                        <span className="text-app-text">Cross-device sync</span>
-                      </div>
-                      <div className="flex items-center gap-3">
-                        <div className="w-2 h-2 bg-app-accent rounded-full"></div>
-                        <span className="text-app-text">Cloud backup</span>
-                      </div>
-                      <div className="flex items-center gap-3">
-                        <div className="w-2 h-2 bg-app-accent rounded-full"></div>
-                        <span className="text-app-text">Collaboration tools</span>
-                      </div>
-                    </div>
-                  </div>
-                </div>
-              )}
-=======
+                  </div>
+                </div>
+              </div>
+
               {/* Note Conversion */}
               <div className="space-y-4">
                 <h3 className="text-lg font-medium text-app-text">Note Conversion</h3>
@@ -1081,7 +738,6 @@
                   </div>
                 </div>
               </div>
->>>>>>> 743cfe8f
             </div>
           )}
 
@@ -1092,4 +748,12 @@
       </div>
     </div>
   );
-}+}
+  const setMdPref = async (key, value) => {
+    const next = { ...md, [key]: value };
+    setMd(next);
+    try {
+      const { updateConfig } = await import("../core/config/store.js");
+      await updateConfig({ markdown: next });
+    } catch (e) { }
+  };