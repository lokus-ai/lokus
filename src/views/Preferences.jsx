import { useEffect, useMemo, useState } from "react";
import { setGlobalActiveTheme, listAvailableThemes, readGlobalVisuals } from "../core/theme/manager.js";
import { listActions, getActiveShortcuts, setShortcut, resetShortcuts } from "../core/shortcuts/registry.js";
import { readConfig, updateConfig } from "../core/config/store.js";
import { formatAccelerator } from "../core/shortcuts/registry.js";
import { Search, Pencil, RotateCcw } from "lucide-react";
import liveEditorSettings from "../core/editor/live-settings.js";
import markdownSyntaxConfig from "../core/markdown/syntax-config.js";
import AIAssistant from "./preferences/AIAssistant.jsx";
import ConnectionStatus from "../components/ConnectionStatus.jsx";
import GmailLogin from "../components/gmail/GmailLogin.jsx";
import { useAuth } from "../core/auth/AuthContext";
import { User, LogIn, LogOut, Crown, Shield, Settings as SettingsIcon } from "lucide-react";

export default function Preferences() {
  console.log('🔧 Preferences component rendering');
  console.log('🔧 Window location:', window.location.href);
  console.log('🔧 Window search params:', new URLSearchParams(window.location.search).toString());
  console.log('🔧 Document root styles:', window.getComputedStyle(document.documentElement).getPropertyValue('--bg'));
  console.log('🔧 Document body classes:', document.body.className);
  const [themes, setThemes] = useState([]);
  const [activeTheme, setActiveTheme] = useState("");
  const [section, setSection] = useState("Appearance");
  const { isAuthenticated, user, signIn, signOut, isLoading } = useAuth();
  const [isSigningOut, setIsSigningOut] = useState(false);
  // Removed mode/accent complexity - themes handle everything now
  const actions = useMemo(() => listActions(), []);
  const [keymap, setKeymap] = useState({});
  const [editing, setEditing] = useState(null);
  const [query, setQuery] = useState("");
  const [md, setMd] = useState({ links: true, taskList: true, tables: true, images: true });
  const [headingAltMarker, setHeadingAltMarker] = useState('^');
  const [headingAltEnabled, setHeadingAltEnabled] = useState(false);
  const [saveStatus, setSaveStatus] = useState(''); // For showing save feedback
  const [liveSettings, setLiveSettings] = useState(liveEditorSettings.getAllSettings());
  const [markdownSyntax, setMarkdownSyntax] = useState(markdownSyntaxConfig.getAll());
  const [expandedSections, setExpandedSections] = useState({
    font: true,
    colors: false,
    spacing: false,
    typography: false,
    codeBlocks: false,
    lists: false,
    links: false,
    decorations: false,
    blockquotes: false,
    tables: false,
    presets: false
  });

  // Preset themes for quick styling
  const presets = {
    minimal: {
      fontSize: 16,
      lineHeight: 1.8,
      letterSpacing: 0,
      paragraphSpacing: 1.5,
      h1Size: 1.8,
      h2Size: 1.5,
      h3Size: 1.2,
      fontWeight: 400,
      boldWeight: 600
    },
    comfortable: {
      fontSize: 17,
      lineHeight: 1.7,
      letterSpacing: 0.003,
      paragraphSpacing: 1.2,
      h1Size: 2.0,
      h2Size: 1.6,
      h3Size: 1.3,
      fontWeight: 400,
      boldWeight: 700
    },
    compact: {
      fontSize: 14,
      lineHeight: 1.5,
      letterSpacing: -0.01,
      paragraphSpacing: 0.8,
      h1Size: 1.6,
      h2Size: 1.4,
      h3Size: 1.2,
      fontWeight: 400,
      boldWeight: 600
    },
    spacious: {
      fontSize: 18,
      lineHeight: 2.0,
      letterSpacing: 0.01,
      paragraphSpacing: 2,
      h1Size: 2.4,
      h2Size: 1.9,
      h3Size: 1.5,
      fontWeight: 300,
      boldWeight: 600
    }
  };

  const applyPreset = (presetName) => {
    const preset = presets[presetName];
    if (preset) {
      Object.keys(preset).forEach(key => {
        liveEditorSettings.updateSetting(key, preset[key]);
      });
    }
  };

  const toggleSection = (section) => {
    setExpandedSections(prev => ({ ...prev, [section]: !prev[section] }));
  };
  
  // Theme is already initialized by ThemeProvider in main.jsx

  // Subscribe to live settings changes
  useEffect(() => {
    const unsubscribe = liveEditorSettings.onSettingsChange(() => {
      setLiveSettings(liveEditorSettings.getAllSettings());
    });
    return unsubscribe;
  }, []);

  // Subscribe to markdown syntax changes
  useEffect(() => {
    markdownSyntaxConfig.init();
    const unsubscribe = markdownSyntaxConfig.onChange(() => {
      setMarkdownSyntax(markdownSyntaxConfig.getAll());
    });
    return unsubscribe;
  }, []);
  
  // Enhanced Editor Preferences
  const [editorSettings, setEditorSettings] = useState({
    font: {
      family: 'ui-sans-serif',
      size: 16,
      lineHeight: 1.7,
      letterSpacing: 0.003
    },
    typography: {
      h1Size: 2.0,
      h2Size: 1.6,
      h3Size: 1.3,
      headingColor: 'inherit',
      codeBlockTheme: 'default',
      linkColor: 'rgb(var(--accent))'
    },
    behavior: {
      autoPairBrackets: true,
      smartQuotes: false,
      autoIndent: true,
      wordWrap: true,
      showLineNumbers: false
    },
    appearance: {
      showMarkdown: false,
      focusMode: false,
      typewriterMode: false
    }
  });

  useEffect(() => {
    async function loadData() {
      const available = await listAvailableThemes();
      setThemes(available);
      const visuals = await readGlobalVisuals();
      setActiveTheme(visuals.theme || "");
      // load markdown prefs if present
      try {
        const { readConfig } = await import("../core/config/store.js");
        const cfg = await readConfig();
        if (cfg.markdown) setMd({ ...md, ...cfg.markdown });
        
        // Load editor settings
        if (cfg.editor) {
          setEditorSettings(prev => ({
            font: { ...prev.font, ...cfg.editor.font },
            typography: { ...prev.typography, ...cfg.editor.typography },
            behavior: { ...prev.behavior, ...cfg.editor.behavior },
            appearance: { ...prev.appearance, ...cfg.editor.appearance }
          }));
        }
      } catch {}
      // load markdown shortcut prefs
      try {
        const cfg = await readConfig();
        const hs = cfg.markdownShortcuts?.headingAlt || {};
        if (hs.marker) setHeadingAltMarker(hs.marker);
        if (typeof hs.enabled === 'boolean') setHeadingAltEnabled(hs.enabled);
      } catch {}
    }
    loadData().catch(() => {});
  }, []);

  useEffect(() => {
    getActiveShortcuts().then(setKeymap).catch(() => {});
  }, []);

  const beginEdit = (id) => setEditing(id);
  const cancelEdit = () => setEditing(null);
  const onKeyCapture = async (e, id) => {
    e.preventDefault();
    e.stopPropagation();
    // Build an accelerator string similar to registry helper
    const { eventToAccelerator } = await import("../core/shortcuts/registry.js");
    const accel = eventToAccelerator(e);
    await setShortcut(id, accel);
    const next = await getActiveShortcuts();
    setKeymap(next);
    setEditing(null);
  };
  const onResetAll = async () => {
    await resetShortcuts();
    const next = await getActiveShortcuts();
    setKeymap(next);
  };

  // Split accelerator into keycap parts for premium UI
  const accelParts = (accel) => {
    if (!accel) return [];
    const isMac = typeof navigator !== 'undefined' && /Mac/i.test(navigator.platform || navigator.userAgent || "");
    const parts = accel.split('+');
    return parts.map(p => {
      if (p === 'CommandOrControl') return isMac ? '⌘' : 'Ctrl';
      if (p === 'Control') return isMac ? '⌃' : 'Ctrl';
      if (p === 'Shift') return isMac ? '⇧' : 'Shift';
      if (p === 'Alt' || p === 'Option') return isMac ? '⌥' : 'Alt';
      if (p === 'Comma') return ',';
      return p.toUpperCase();
    });
  };

  const Keycap = ({ children }) => (
    <span className="inline-flex items-center rounded-md border border-app-border bg-app-bg px-2 py-0.5 text-xs font-medium tracking-wide">
      {children}
    </span>
  );

  const handleThemeChange = (e) => {
    const themeId = e.target.value;
    setActiveTheme(themeId);
    setGlobalActiveTheme(themeId).catch(() => {});
  };

  // Listen for theme changes from other windows
  useEffect(() => {
    const handleThemeUpdate = (e) => {
      const data = e.detail || e.payload || {};
      if (data.visuals?.theme !== undefined) {
        setActiveTheme(data.visuals.theme || "");
      }
    };

    // Listen for both DOM events (browser) and theme:apply events
    window.addEventListener('theme:apply', handleThemeUpdate);
    
    return () => {
      window.removeEventListener('theme:apply', handleThemeUpdate);
    };
  }, []);

  // Editor Settings Helpers
  const updateEditorSetting = (category, key, value) => {
    setEditorSettings(prev => ({
      ...prev,
      [category]: { ...prev[category], [key]: value }
    }));
  };

  const saveEditorSettings = async () => {
    try {
      setSaveStatus('saving');

      // Get all current settings from liveEditorSettings
      const currentSettings = liveEditorSettings.getAllSettings();

      // Save to global config (this actually works and persists)
      const { updateConfig } = await import("../core/config/store.js");
      await updateConfig({ editorSettings: currentSettings });

      setSaveStatus('success');
      setTimeout(() => setSaveStatus(''), 3000);
    } catch (e) {
      console.error('Failed to save editor settings:', e);
      setSaveStatus('error');
      setTimeout(() => setSaveStatus(''), 3000);
    }
  };

  const resetEditorSettings = () => {
    // Reset live settings to defaults
    liveEditorSettings.reset();

    // Also update the local state (though not really used)
    const defaultSettings = {
      font: {
        family: 'ui-sans-serif',
        size: 16,
        lineHeight: 1.7,
        letterSpacing: 0.003
      },
      typography: {
        h1Size: 2.0,
        h2Size: 1.6,
        h3Size: 1.3,
        headingColor: 'inherit',
        codeBlockTheme: 'default',
        linkColor: 'rgb(var(--accent))'
      },
      behavior: {
        autoPairBrackets: true,
        smartQuotes: false,
        autoIndent: true,
        wordWrap: true,
        showLineNumbers: false
      },
      appearance: {
        showMarkdown: false,
        focusMode: false,
        typewriterMode: false
      }
    };
    setEditorSettings(defaultSettings);

    // Force UI to update by triggering a re-render
    setLiveSettings(liveEditorSettings.getAllSettings());
  };

  const setMdPref = async (key, value) => {
    const next = { ...md, [key]: value };
    setMd(next);
    try {
      const { updateConfig } = await import("../core/config/store.js");
      await updateConfig({ markdown: next });
    } catch (e) { }
  };

  // Add error boundary
  try {
    return (
      <div className="h-screen bg-app-bg text-app-text flex flex-col" style={{ 
        minHeight: '100vh', 
        backgroundColor: 'var(--bg, #ffffff)', 
        color: 'var(--text, #000000)',
        fontFamily: 'ui-sans-serif, -apple-system, BlinkMacSystemFont, system-ui, sans-serif'
      }}>
        <header className="h-12 px-4 flex items-center border-b border-app-border bg-app-panel" style={{ 
          backgroundColor: 'var(--panel, #f5f5f5)', 
          borderColor: 'var(--border, #e5e5e5)',
          borderBottomWidth: '1px',
          borderBottomStyle: 'solid'
        }}>
          <div className="font-medium" style={{ fontSize: '14px', fontWeight: '500' }}>Preferences</div>
        </header>

      <div className="flex-1 min-h-0 grid" style={{ gridTemplateColumns: "220px 1px 1fr" }}>
        {/* Sidebar */}
        <aside className="bg-app-panel/50 p-3">
          {[
            // "General",
            "Appearance",
            "Editor",
            "Markdown",
            "Shortcuts",
            "Connections",
            "Account",
            "AI Assistant",
          ].map((name) => (
            <button
              key={name}
              onClick={() => setSection(name)}
              className={`w-full text-left px-3 py-2 rounded-md mb-1 transition-colors ${
                section === name ? "bg-app-accent text-app-accent-fg" : "text-app-text hover:bg-app-bg"
              }`}
            >
              {name}
            </button>
          ))}
        </aside>
        <div className="bg-app-border/20 w-px" />

        {/* Content */}
        <main className="p-6 overflow-auto">
          {section === "Appearance" && (
            <div className="space-y-8 max-w-xl">

              <section>
                <h2 className="text-sm uppercase tracking-wide text-app-muted mb-3">Theme</h2>
                <select
                  className="h-9 px-3 w-full rounded-md bg-app-panel border border-app-border outline-none"
                  value={activeTheme}
                  onChange={handleThemeChange}
                >
                  <option value="">Built-in</option>
                  {themes.map((theme) => (
                    <option key={theme.id} value={theme.id}>
                      {theme.name}
                    </option>
                  ))}
                </select>
                <p className="text-xs text-app-muted mt-2">
                  Add more themes to <code>~/Library/Application Support/Lokus/themes/</code>
                </p>
              </section>

            </div>
          )}

          {section === "Editor" && (
            <div className="flex flex-col lg:flex-row gap-6 max-w-7xl">
              {/* Settings Controls */}
              <div className="flex-1 space-y-2 min-w-0">
              {/* Style Presets */}
              <section className="border border-app-border rounded-lg overflow-hidden bg-app-panel/30 hover:border-app-accent/30 transition-all">
                <button
                  onClick={() => toggleSection('presets')}
                  className="w-full px-4 py-2.5 bg-gradient-to-r from-app-panel/50 to-transparent hover:from-app-panel flex items-center justify-between transition-all group"
                >
                  <div className="flex items-center gap-2">
                    <svg className="w-4 h-4 text-app-accent" fill="currentColor" viewBox="0 0 20 20">
                      <path d="M5 4a1 1 0 00-2 0v7.268a2 2 0 000 3.464V16a1 1 0 102 0v-1.268a2 2 0 000-3.464V4zM11 4a1 1 0 10-2 0v1.268a2 2 0 000 3.464V16a1 1 0 102 0V8.732a2 2 0 000-3.464V4zM16 3a1 1 0 011 1v7.268a2 2 0 010 3.464V16a1 1 0 11-2 0v-1.268a2 2 0 010-3.464V4a1 1 0 011-1z" />
                    </svg>
                    <h2 className="text-sm font-semibold">Quick Presets</h2>
                  </div>
                  <svg className={`w-4 h-4 transition-transform duration-200 ${expandedSections.presets ? 'rotate-180' : ''}`} fill="none" viewBox="0 0 24 24" stroke="currentColor">
                    <path strokeLinecap="round" strokeLinejoin="round" strokeWidth={2} d="M19 9l-7 7-7-7" />
                  </svg>
                </button>
                {expandedSections.presets && (
                <div className="p-4 bg-app-bg/50 backdrop-blur-sm">
                  <p className="text-xs text-app-muted mb-3">Choose a preset to quickly apply professional styling</p>
                  <div className="grid grid-cols-2 gap-2">
                    <button
                      onClick={() => applyPreset('minimal')}
                      className="p-3 rounded-lg border border-app-border hover:border-app-accent hover:bg-app-accent/5 transition-all text-left group"
                    >
                      <div className="font-medium text-sm mb-1 group-hover:text-app-accent">Minimal</div>
                      <div className="text-xs text-app-muted">Clean & simple</div>
                    </button>
                    <button
                      onClick={() => applyPreset('comfortable')}
                      className="p-3 rounded-lg border border-app-border hover:border-app-accent hover:bg-app-accent/5 transition-all text-left group"
                    >
                      <div className="font-medium text-sm mb-1 group-hover:text-app-accent">Comfortable</div>
                      <div className="text-xs text-app-muted">Balanced & easy</div>
                    </button>
                    <button
                      onClick={() => applyPreset('compact')}
                      className="p-3 rounded-lg border border-app-border hover:border-app-accent hover:bg-app-accent/5 transition-all text-left group"
                    >
                      <div className="font-medium text-sm mb-1 group-hover:text-app-accent">Compact</div>
                      <div className="text-xs text-app-muted">Dense & efficient</div>
                    </button>
                    <button
                      onClick={() => applyPreset('spacious')}
                      className="p-3 rounded-lg border border-app-border hover:border-app-accent hover:bg-app-accent/5 transition-all text-left group"
                    >
                      <div className="font-medium text-sm mb-1 group-hover:text-app-accent">Spacious</div>
                      <div className="text-xs text-app-muted">Airy & relaxed</div>
                    </button>
                  </div>
                </div>
                )}
              </section>

              {/* Font Settings - Real-time */}
              <section className="border border-app-border rounded-lg overflow-hidden bg-app-panel/30 hover:border-app-accent/30 transition-all">
                <button
                  onClick={() => toggleSection('font')}
                  className="w-full px-4 py-2.5 bg-gradient-to-r from-app-panel/50 to-transparent hover:from-app-panel flex items-center justify-between transition-all group"
                >
                  <div className="flex items-center gap-2">
                    <svg className="w-4 h-4 text-app-accent" fill="currentColor" viewBox="0 0 20 20">
                      <path d="M13.586 3.586a2 2 0 112.828 2.828l-.793.793-2.828-2.828.793-.793zM11.379 5.793L3 14.172V17h2.828l8.38-8.379-2.83-2.828z" />
                    </svg>
                    <h2 className="text-sm font-semibold">Font & Typography</h2>
                  </div>
                  <svg className={`w-4 h-4 transition-transform duration-200 ${expandedSections.font ? 'rotate-180' : ''}`} fill="none" viewBox="0 0 24 24" stroke="currentColor">
                    <path strokeLinecap="round" strokeLinejoin="round" strokeWidth={2} d="M19 9l-7 7-7-7" />
                  </svg>
                </button>
                {expandedSections.font && (
                <div className="p-4 space-y-4 bg-app-bg/50 backdrop-blur-sm">
                  <div>
                    <label className="block text-sm font-medium mb-2">Font Family</label>
                    <select
                      className="w-full h-9 px-3 rounded-md bg-app-panel border border-app-border outline-none"
                      value={liveEditorSettings.getSetting('fontFamily')}
                      onChange={async (e) => {
                        liveEditorSettings.updateSetting('fontFamily', e.target.value);
                        await updateConfig({ editor: { ...editorSettings, font: { ...editorSettings.font, family: e.target.value } } });
                      }}
                    >
                      <option value="ui-sans-serif">System UI</option>
                      <option value="ui-serif">System Serif</option>
                      <option value="ui-monospace">System Monospace</option>
                      <option value="Inter">Inter</option>
                      <option value="Roboto">Roboto</option>
                      <option value="'Helvetica Neue', Helvetica">Helvetica</option>
                      <option value="Georgia, serif">Georgia</option>
                      <option value="'Times New Roman', serif">Times New Roman</option>
                      <option value="'JetBrains Mono', monospace">JetBrains Mono</option>
                    </select>
                  </div>

                  <div>
                    <div className="flex items-center justify-between mb-2">
                      <label className="block text-xs font-medium text-app-muted uppercase tracking-wide">Font Size</label>
                      <span className="text-xs font-mono text-app-accent bg-app-accent/10 px-2 py-0.5 rounded">{liveEditorSettings.getSetting('fontSize')}px</span>
                    </div>
                    <input
                      type="range"
                      min="12"
                      max="24"
                      step="1"
                      className="w-full h-2 bg-app-border rounded-lg appearance-none cursor-pointer accent-app-accent"
                      value={liveEditorSettings.getSetting('fontSize')}
                      onChange={(e) => liveEditorSettings.updateSetting('fontSize', parseInt(e.target.value))}
                    />
                  </div>

                  <div>
                    <div className="flex items-center justify-between mb-2">
                      <label className="block text-xs font-medium text-app-muted uppercase tracking-wide">Line Height</label>
                      <span className="text-xs font-mono text-app-accent bg-app-accent/10 px-2 py-0.5 rounded">{liveEditorSettings.getSetting('lineHeight')}</span>
                    </div>
                    <input
                      type="range"
                      min="1.2"
                      max="2.5"
                      step="0.1"
                      className="w-full h-2 bg-app-border rounded-lg appearance-none cursor-pointer accent-app-accent"
                      value={liveEditorSettings.getSetting('lineHeight')}
                      onChange={(e) => liveEditorSettings.updateSetting('lineHeight', parseFloat(e.target.value))}
                    />
                  </div>

                  <div>
                    <div className="flex items-center justify-between mb-2">
                      <label className="block text-xs font-medium text-app-muted uppercase tracking-wide">Letter Spacing</label>
                      <span className="text-xs font-mono text-app-accent bg-app-accent/10 px-2 py-0.5 rounded">{liveEditorSettings.getSetting('letterSpacing')}em</span>
                    </div>
                    <input
                      type="range"
                      min="-0.05"
                      max="0.1"
                      step="0.005"
                      className="w-full h-2 bg-app-border rounded-lg appearance-none cursor-pointer accent-app-accent"
                      value={liveEditorSettings.getSetting('letterSpacing')}
                      onChange={(e) => liveEditorSettings.updateSetting('letterSpacing', parseFloat(e.target.value))}
                    />
                  </div>

                  <div className="border-t border-app-border/50 pt-4 mt-4">
                    <h3 className="text-xs font-semibold uppercase tracking-wider text-app-muted mb-3 flex items-center gap-2">
                      <div className="w-1 h-4 bg-app-accent rounded-full"></div>
                      Heading Sizes
                    </h3>
                    <div className="grid grid-cols-3 gap-3">
                      <div>
                        <div className="flex items-center justify-between mb-1.5">
                          <label className="text-xs font-medium text-app-muted">H1</label>
                          <span className="text-xs font-mono text-app-accent">{liveEditorSettings.getSetting('h1Size')}em</span>
                        </div>
                        <input
                          type="range"
                          min="1.5"
                          max="3.0"
                          step="0.1"
                          className="w-full h-1.5 bg-app-border rounded-lg appearance-none cursor-pointer accent-app-accent"
                          value={liveEditorSettings.getSetting('h1Size')}
                          onChange={(e) => liveEditorSettings.updateSetting('h1Size', parseFloat(e.target.value))}
                        />
                      </div>
                      <div>
                        <div className="flex items-center justify-between mb-1.5">
                          <label className="text-xs font-medium text-app-muted">H2</label>
                          <span className="text-xs font-mono text-app-accent">{liveEditorSettings.getSetting('h2Size')}em</span>
                        </div>
                        <input
                          type="range"
                          min="1.2"
                          max="2.5"
                          step="0.1"
                          className="w-full h-1.5 bg-app-border rounded-lg appearance-none cursor-pointer accent-app-accent"
                          value={liveEditorSettings.getSetting('h2Size')}
                          onChange={(e) => liveEditorSettings.updateSetting('h2Size', parseFloat(e.target.value))}
                        />
                      </div>
                      <div>
                        <div className="flex items-center justify-between mb-1.5">
                          <label className="text-xs font-medium text-app-muted">H3</label>
                          <span className="text-xs font-mono text-app-accent">{liveEditorSettings.getSetting('h3Size')}em</span>
                        </div>
                        <input
                          type="range"
                          min="1.0"
                          max="2.0"
                          step="0.1"
                          className="w-full h-1.5 bg-app-border rounded-lg appearance-none cursor-pointer accent-app-accent"
                          value={liveEditorSettings.getSetting('h3Size')}
                          onChange={(e) => liveEditorSettings.updateSetting('h3Size', parseFloat(e.target.value))}
                        />
                      </div>
                    </div>
                  </div>

                  <div className="border-t border-app-border/50 pt-4 mt-4">
                    <h3 className="text-xs font-semibold uppercase tracking-wider text-app-muted mb-3 flex items-center gap-2">
                      <div className="w-1 h-4 bg-app-accent rounded-full"></div>
                      Font Weights
                    </h3>
                    <div className="grid grid-cols-3 gap-3">
                      <div>
                        <div className="flex items-center justify-between mb-1.5">
                          <label className="text-xs font-medium text-app-muted">Normal</label>
                          <span className="text-xs font-mono text-app-accent">{liveEditorSettings.getSetting('fontWeight')}</span>
                        </div>
                        <input type="range" min="100" max="900" step="100"
                          className="w-full h-1.5 bg-app-border rounded-lg appearance-none cursor-pointer accent-app-accent"
                          value={liveEditorSettings.getSetting('fontWeight')}
                          onChange={(e) => liveEditorSettings.updateSetting('fontWeight', parseInt(e.target.value))}
                        />
                      </div>
                      <div>
                        <label className="block text-xs font-medium mb-1">Bold</label>
                        <div className="flex items-center gap-2">
                          <input type="range" min="100" max="900" step="100" className="flex-1"
                            value={liveEditorSettings.getSetting('boldWeight')}
                            onChange={(e) => liveEditorSettings.updateSetting('boldWeight', parseInt(e.target.value))}
                          />
                          <span className="text-xs text-app-muted w-8">{liveEditorSettings.getSetting('boldWeight')}</span>
                        </div>
                      </div>
                      <div>
                        <label className="block text-xs font-medium mb-1">H1</label>
                        <div className="flex items-center gap-2">
                          <input type="range" min="100" max="900" step="100" className="flex-1"
                            value={liveEditorSettings.getSetting('h1Weight')}
                            onChange={(e) => liveEditorSettings.updateSetting('h1Weight', parseInt(e.target.value))}
                          />
                          <span className="text-xs text-app-muted w-8">{liveEditorSettings.getSetting('h1Weight')}</span>
                        </div>
                      </div>
                      <div>
                        <label className="block text-xs font-medium mb-1">H2</label>
                        <div className="flex items-center gap-2">
                          <input type="range" min="100" max="900" step="100" className="flex-1"
                            value={liveEditorSettings.getSetting('h2Weight')}
                            onChange={(e) => liveEditorSettings.updateSetting('h2Weight', parseInt(e.target.value))}
                          />
                          <span className="text-xs text-app-muted w-8">{liveEditorSettings.getSetting('h2Weight')}</span>
                        </div>
                      </div>
                      <div>
                        <label className="block text-xs font-medium mb-1">H3</label>
                        <div className="flex items-center gap-2">
                          <input type="range" min="100" max="900" step="100" className="flex-1"
                            value={liveEditorSettings.getSetting('h3Weight')}
                            onChange={(e) => liveEditorSettings.updateSetting('h3Weight', parseInt(e.target.value))}
                          />
                          <span className="text-xs text-app-muted w-8">{liveEditorSettings.getSetting('h3Weight')}</span>
                        </div>
                      </div>
                    </div>
                  </div>
                </div>
                )}
              </section>

              {/* Spacing Settings */}
              <section className="border border-app-border rounded-lg overflow-hidden bg-app-panel/30 hover:border-app-accent/30 transition-all">
                <button
                  onClick={() => toggleSection('spacing')}
                  className="w-full px-4 py-2.5 bg-gradient-to-r from-app-panel/50 to-transparent hover:from-app-panel flex items-center justify-between transition-all group"
                >
                  <div className="flex items-center gap-2">
                    <svg className="w-4 h-4 text-app-accent" fill="currentColor" viewBox="0 0 20 20">
                      <path fillRule="evenodd" d="M3 4a1 1 0 011-1h12a1 1 0 110 2H4a1 1 0 01-1-1zm0 4a1 1 0 011-1h12a1 1 0 110 2H4a1 1 0 01-1-1zm0 4a1 1 0 011-1h12a1 1 0 110 2H4a1 1 0 01-1-1zm0 4a1 1 0 011-1h12a1 1 0 110 2H4a1 1 0 01-1-1z" clipRule="evenodd" />
                    </svg>
                    <h2 className="text-sm font-semibold">Spacing & Layout</h2>
                  </div>
                  <svg className={`w-4 h-4 transition-transform duration-200 ${expandedSections.spacing ? 'rotate-180' : ''}`} fill="none" viewBox="0 0 24 24" stroke="currentColor">
                    <path strokeLinecap="round" strokeLinejoin="round" strokeWidth={2} d="M19 9l-7 7-7-7" />
                  </svg>
                </button>
                {expandedSections.spacing && (
                <div className="p-4 space-y-4 bg-app-bg">
                  <div>
                    <label className="block text-sm font-medium mb-2">Paragraph Spacing</label>
                    <div className="flex items-center gap-2">
                      <input
                        type="range"
                        min="0"
                        max="3"
                        step="0.25"
                        className="flex-1"
                        value={liveEditorSettings.getSetting('paragraphSpacing')}
                        onChange={(e) => liveEditorSettings.updateSetting('paragraphSpacing', parseFloat(e.target.value))}
                      />
                      <span className="text-sm text-app-muted w-12">{liveEditorSettings.getSetting('paragraphSpacing')}rem</span>
                    </div>
                  </div>
                  <div>
                    <label className="block text-sm font-medium mb-2">List Item Spacing</label>
                    <div className="flex items-center gap-2">
                      <input
                        type="range"
                        min="0"
                        max="1"
                        step="0.05"
                        className="flex-1"
                        value={liveEditorSettings.getSetting('listSpacing')}
                        onChange={(e) => liveEditorSettings.updateSetting('listSpacing', parseFloat(e.target.value))}
                      />
                      <span className="text-sm text-app-muted w-12">{liveEditorSettings.getSetting('listSpacing')}rem</span>
                    </div>
                  </div>
                  <div>
                    <label className="block text-sm font-medium mb-2">Indentation Size</label>
                    <div className="flex items-center gap-2">
                      <input
                        type="range"
                        min="1"
                        max="4"
                        step="0.5"
                        className="flex-1"
                        value={liveEditorSettings.getSetting('indentSize')}
                        onChange={(e) => liveEditorSettings.updateSetting('indentSize', parseFloat(e.target.value))}
                      />
                      <span className="text-sm text-app-muted w-12">{liveEditorSettings.getSetting('indentSize')}rem</span>
                    </div>
                  </div>
                </div>
                )}
              </section>

              {/* List Symbols */}
              <section className="border border-app-border rounded-lg overflow-hidden">
                <button
                  onClick={() => toggleSection('lists')}
                  className="w-full px-4 py-3 bg-app-panel/50 hover:bg-app-panel flex items-center justify-between transition-colors"
                >
                  <h2 className="text-sm font-semibold uppercase tracking-wide">List Symbols</h2>
                  <svg className={`w-5 h-5 transition-transform ${expandedSections.lists ? 'rotate-180' : ''}`} fill="none" viewBox="0 0 24 24" stroke="currentColor">
                    <path strokeLinecap="round" strokeLinejoin="round" strokeWidth={2} d="M19 9l-7 7-7-7" />
                  </svg>
                </button>
                {expandedSections.lists && (
                <div className="p-4 space-y-4 bg-app-bg">
                  <div>
                    <label className="block text-sm font-medium mb-2">Bullet Style</label>
                    <div className="flex gap-2">
                      {['•', '◦', '▪', '▸', '►', '○', '●'].map(symbol => (
                        <button
                          key={symbol}
                          onClick={() => liveEditorSettings.updateSetting('bulletStyle', symbol)}
                          className={`w-10 h-10 flex items-center justify-center rounded border transition-colors ${
                            liveEditorSettings.getSetting('bulletStyle') === symbol
                              ? 'border-app-accent bg-app-accent/10 text-app-accent'
                              : 'border-app-border hover:border-app-accent/50'
                          }`}
                        >
                          {symbol}
                        </button>
                      ))}
                    </div>
                  </div>
                  <div>
                    <label className="block text-sm font-medium mb-2">Checkbox Style</label>
                    <div className="flex gap-2">
                      {['☑', '✓', '✔', '☐', '✅'].map(symbol => (
                        <button
                          key={symbol}
                          onClick={() => liveEditorSettings.updateSetting('checkboxStyle', symbol)}
                          className={`w-10 h-10 flex items-center justify-center rounded border transition-colors ${
                            liveEditorSettings.getSetting('checkboxStyle') === symbol
                              ? 'border-app-accent bg-app-accent/10 text-app-accent'
                              : 'border-app-border hover:border-app-accent/50'
                          }`}
                        >
                          {symbol}
                        </button>
                      ))}
                    </div>
                  </div>
                </div>
                )}
              </section>

              {/* Colors */}
              <section className="border border-app-border rounded-lg overflow-hidden">
                <button
                  onClick={() => toggleSection('colors')}
                  className="w-full px-4 py-3 bg-app-panel/50 hover:bg-app-panel flex items-center justify-between transition-colors"
                >
                  <h2 className="text-sm font-semibold uppercase tracking-wide">Colors</h2>
                  <svg className={`w-5 h-5 transition-transform ${expandedSections.colors ? 'rotate-180' : ''}`} fill="none" viewBox="0 0 24 24" stroke="currentColor">
                    <path strokeLinecap="round" strokeLinejoin="round" strokeWidth={2} d="M19 9l-7 7-7-7" />
                  </svg>
                </button>
                {expandedSections.colors && (
                <div className="p-4 bg-app-bg">
                <div className="grid grid-cols-3 gap-3">
                  <div>
                    <label className="block text-xs font-medium mb-1">Text</label>
                    <input
                      type="color"
                      className="w-full h-8 rounded border border-app-border cursor-pointer"
                      value={liveEditorSettings.getSetting('textColor') === '#inherit' ? '#000000' : liveEditorSettings.getSetting('textColor')}
                      onChange={(e) => liveEditorSettings.updateSetting('textColor', e.target.value)}
                    />
                  </div>
                  <div>
                    <label className="block text-xs font-medium mb-1">Heading</label>
                    <input type="color" className="w-full h-8 rounded border border-app-border cursor-pointer"
                      value={liveEditorSettings.getSetting('headingColor') === '#inherit' ? '#000000' : liveEditorSettings.getSetting('headingColor')}
                      onChange={(e) => liveEditorSettings.updateSetting('headingColor', e.target.value)}
                    />
                  </div>
                  <div>
                    <label className="block text-xs font-medium mb-1">Link</label>
                    <input type="color" className="w-full h-8 rounded border border-app-border cursor-pointer"
                      value={liveEditorSettings.getSetting('linkColor') === '#inherit' ? '#0000ff' : liveEditorSettings.getSetting('linkColor')}
                      onChange={(e) => liveEditorSettings.updateSetting('linkColor', e.target.value)}
                    />
                  </div>
                  <div>
                    <label className="block text-xs font-medium mb-1">Link Hover</label>
                    <input type="color" className="w-full h-8 rounded border border-app-border cursor-pointer"
                      value={liveEditorSettings.getSetting('linkHoverColor') === '#inherit' ? '#0000cc' : liveEditorSettings.getSetting('linkHoverColor')}
                      onChange={(e) => liveEditorSettings.updateSetting('linkHoverColor', e.target.value)}
                    />
                  </div>
                  <div>
                    <label className="block text-xs font-medium mb-1">Code</label>
                    <input type="color" className="w-full h-8 rounded border border-app-border cursor-pointer"
                      value={liveEditorSettings.getSetting('codeColor') === '#inherit' ? '#e83e8c' : liveEditorSettings.getSetting('codeColor')}
                      onChange={(e) => liveEditorSettings.updateSetting('codeColor', e.target.value)}
                    />
                  </div>
                  <div>
                    <label className="block text-xs font-medium mb-1">Code BG</label>
                    <input type="color" className="w-full h-8 rounded border border-app-border cursor-pointer"
                      value={liveEditorSettings.getSetting('codeBackground')}
                      onChange={(e) => liveEditorSettings.updateSetting('codeBackground', e.target.value)}
                    />
                  </div>
                  <div>
                    <label className="block text-xs font-medium mb-1">Quote</label>
                    <input type="color" className="w-full h-8 rounded border border-app-border cursor-pointer"
                      value={liveEditorSettings.getSetting('blockquoteColor') === '#inherit' ? '#6c757d' : liveEditorSettings.getSetting('blockquoteColor')}
                      onChange={(e) => liveEditorSettings.updateSetting('blockquoteColor', e.target.value)}
                    />
                  </div>
                  <div>
                    <label className="block text-xs font-medium mb-1">Quote Border</label>
                    <input type="color" className="w-full h-8 rounded border border-app-border cursor-pointer"
                      value={liveEditorSettings.getSetting('blockquoteBorder')}
                      onChange={(e) => liveEditorSettings.updateSetting('blockquoteBorder', e.target.value)}
                    />
                  </div>
                  <div>
                    <label className="block text-xs font-medium mb-1">Bold</label>
                    <input type="color" className="w-full h-8 rounded border border-app-border cursor-pointer"
                      value={liveEditorSettings.getSetting('boldColor') === '#inherit' ? '#000000' : liveEditorSettings.getSetting('boldColor')}
                      onChange={(e) => liveEditorSettings.updateSetting('boldColor', e.target.value)}
                    />
                  </div>
                  <div>
                    <label className="block text-xs font-medium mb-1">Italic</label>
                    <input type="color" className="w-full h-8 rounded border border-app-border cursor-pointer"
                      value={liveEditorSettings.getSetting('italicColor') === '#inherit' ? '#000000' : liveEditorSettings.getSetting('italicColor')}
                      onChange={(e) => liveEditorSettings.updateSetting('italicColor', e.target.value)}
                    />
                  </div>
                  <div>
                    <label className="block text-xs font-medium mb-1">Highlight BG</label>
                    <input type="color" className="w-full h-8 rounded border border-app-border cursor-pointer"
                      value={liveEditorSettings.getSetting('highlightColor')}
                      onChange={(e) => liveEditorSettings.updateSetting('highlightColor', e.target.value)}
                    />
                  </div>
                  <div>
                    <label className="block text-xs font-medium mb-1">Highlight Text</label>
                    <input type="color" className="w-full h-8 rounded border border-app-border cursor-pointer"
                      value={liveEditorSettings.getSetting('highlightTextColor') === '#inherit' ? '#000000' : liveEditorSettings.getSetting('highlightTextColor')}
                      onChange={(e) => liveEditorSettings.updateSetting('highlightTextColor', e.target.value)}
                    />
                  </div>
                  <div>
                    <label className="block text-xs font-medium mb-1">Selection</label>
                    <input type="color" className="w-full h-8 rounded border border-app-border cursor-pointer"
                      value={liveEditorSettings.getSetting('selectionColor').match(/#[0-9a-fA-F]{6}/)?.[0] || '#6366f1'}
                      onChange={(e) => liveEditorSettings.updateSetting('selectionColor', `rgba(${parseInt(e.target.value.slice(1,3), 16)}, ${parseInt(e.target.value.slice(3,5), 16)}, ${parseInt(e.target.value.slice(5,7), 16)}, 0.2)`)}
                    />
                  </div>
                </div>
                </div>
                )}
              </section>

              {/* Code Blocks */}
              <section className="border border-app-border rounded-lg overflow-hidden">
                <button
                  onClick={() => toggleSection('codeBlocks')}
                  className="w-full px-4 py-3 bg-app-panel/50 hover:bg-app-panel flex items-center justify-between transition-colors"
                >
                  <h2 className="text-sm font-semibold uppercase tracking-wide">Code Blocks</h2>
                  <svg className={`w-5 h-5 transition-transform ${expandedSections.codeBlocks ? 'rotate-180' : ''}`} fill="none" viewBox="0 0 24 24" stroke="currentColor">
                    <path strokeLinecap="round" strokeLinejoin="round" strokeWidth={2} d="M19 9l-7 7-7-7" />
                  </svg>
                </button>
                {expandedSections.codeBlocks && (
                <div className="p-4 bg-app-bg">
                <div className="grid grid-cols-2 gap-3">
                  <div>
                    <label className="block text-sm font-medium mb-2">Background Color</label>
                    <input
                      type="color"
                      className="w-full h-10 rounded border border-app-border cursor-pointer"
                      value={liveEditorSettings.getSetting('codeBlockBg')}
                      onChange={(e) => liveEditorSettings.updateSetting('codeBlockBg', e.target.value)}
                    />
                  </div>
                  <div>
                    <label className="block text-sm font-medium mb-2">Border Color</label>
                    <input
                      type="color"
                      className="w-full h-10 rounded border border-app-border cursor-pointer"
                      value={liveEditorSettings.getSetting('codeBlockBorder')}
                      onChange={(e) => liveEditorSettings.updateSetting('codeBlockBorder', e.target.value)}
                    />
                  </div>
                  <div>
                    <label className="block text-sm font-medium mb-2">Border Width</label>
                    <div className="flex items-center gap-2">
                      <input
                        type="range"
                        min="0"
                        max="5"
                        step="1"
                        className="flex-1"
                        value={liveEditorSettings.getSetting('codeBlockBorderWidth')}
                        onChange={(e) => liveEditorSettings.updateSetting('codeBlockBorderWidth', parseInt(e.target.value))}
                      />
                      <span className="text-sm text-app-muted w-10">{liveEditorSettings.getSetting('codeBlockBorderWidth')}px</span>
                    </div>
                  </div>
                  <div>
                    <label className="block text-sm font-medium mb-2">Border Radius</label>
                    <div className="flex items-center gap-2">
                      <input
                        type="range"
                        min="0"
                        max="20"
                        step="1"
                        className="flex-1"
                        value={liveEditorSettings.getSetting('codeBlockBorderRadius')}
                        onChange={(e) => liveEditorSettings.updateSetting('codeBlockBorderRadius', parseInt(e.target.value))}
                      />
                      <span className="text-sm text-app-muted w-10">{liveEditorSettings.getSetting('codeBlockBorderRadius')}px</span>
                    </div>
                  </div>
                  <div>
                    <label className="block text-sm font-medium mb-2">Padding</label>
                    <div className="flex items-center gap-2">
                      <input
                        type="range"
                        min="0"
                        max="32"
                        step="2"
                        className="flex-1"
                        value={liveEditorSettings.getSetting('codeBlockPadding')}
                        onChange={(e) => liveEditorSettings.updateSetting('codeBlockPadding', parseInt(e.target.value))}
                      />
                      <span className="text-sm text-app-muted w-10">{liveEditorSettings.getSetting('codeBlockPadding')}px</span>
                    </div>
                  </div>
                  <div>
                    <label className="block text-sm font-medium mb-2">Font Family</label>
                    <select
                      className="w-full h-9 px-3 rounded-md bg-app-panel border border-app-border outline-none"
                      value={liveEditorSettings.getSetting('codeBlockFont')}
                      onChange={(e) => liveEditorSettings.updateSetting('codeBlockFont', e.target.value)}
                    >
                      <option value="ui-monospace">System Monospace</option>
                      <option value="'JetBrains Mono', monospace">JetBrains Mono</option>
                      <option value="'Fira Code', monospace">Fira Code</option>
                      <option value="'Source Code Pro', monospace">Source Code Pro</option>
                      <option value="Consolas, monospace">Consolas</option>
                      <option value="Monaco, monospace">Monaco</option>
                    </select>
                  </div>
                  <div>
                    <label className="block text-sm font-medium mb-2">Font Size</label>
                    <div className="flex items-center gap-2">
                      <input
                        type="range"
                        min="10"
                        max="20"
                        step="1"
                        className="flex-1"
                        value={liveEditorSettings.getSetting('codeBlockFontSize')}
                        onChange={(e) => liveEditorSettings.updateSetting('codeBlockFontSize', parseInt(e.target.value))}
                      />
                      <span className="text-sm text-app-muted w-10">{liveEditorSettings.getSetting('codeBlockFontSize')}px</span>
                    </div>
                  </div>
                  <div>
                    <label className="block text-sm font-medium mb-2">Line Height</label>
                    <div className="flex items-center gap-2">
                      <input
                        type="range"
                        min="1.0"
                        max="2.0"
                        step="0.1"
                        className="flex-1"
                        value={liveEditorSettings.getSetting('codeBlockLineHeight')}
                        onChange={(e) => liveEditorSettings.updateSetting('codeBlockLineHeight', parseFloat(e.target.value))}
                      />
                      <span className="text-sm text-app-muted w-8">{liveEditorSettings.getSetting('codeBlockLineHeight')}</span>
                    </div>
                  </div>
                </div>
                </div>
                )}
              </section>

              {/* Links */}
              <section className="border border-app-border rounded-lg overflow-hidden">
                <button
                  onClick={() => toggleSection('links')}
                  className="w-full px-4 py-3 bg-app-panel/50 hover:bg-app-panel flex items-center justify-between transition-colors"
                >
                  <h2 className="text-sm font-semibold uppercase tracking-wide">Links</h2>
                  <svg className={`w-5 h-5 transition-transform ${expandedSections.links ? 'rotate-180' : ''}`} fill="none" viewBox="0 0 24 24" stroke="currentColor">
                    <path strokeLinecap="round" strokeLinejoin="round" strokeWidth={2} d="M19 9l-7 7-7-7" />
                  </svg>
                </button>
                {expandedSections.links && (
                <div className="p-4 bg-app-bg">
                <div className="grid grid-cols-2 gap-3">
                  <div>
                    <label className="block text-sm font-medium mb-2">Underline Style</label>
                    <select
                      className="w-full h-9 px-3 rounded-md bg-app-panel border border-app-border outline-none"
                      value={liveEditorSettings.getSetting('linkUnderline')}
                      onChange={(e) => liveEditorSettings.updateSetting('linkUnderline', e.target.value)}
                    >
                      <option value="none">None</option>
                      <option value="hover">On Hover</option>
                      <option value="always">Always</option>
                    </select>
                  </div>
                  <div>
                    <label className="block text-sm font-medium mb-2">Underline Thickness</label>
                    <div className="flex items-center gap-2">
                      <input
                        type="range"
                        min="1"
                        max="4"
                        step="1"
                        className="flex-1"
                        value={liveEditorSettings.getSetting('linkUnderlineThickness')}
                        onChange={(e) => liveEditorSettings.updateSetting('linkUnderlineThickness', parseInt(e.target.value))}
                      />
                      <span className="text-sm text-app-muted w-10">{liveEditorSettings.getSetting('linkUnderlineThickness')}px</span>
                    </div>
                  </div>
                  <div>
                    <label className="block text-sm font-medium mb-2">Underline Offset</label>
                    <div className="flex items-center gap-2">
                      <input
                        type="range"
                        min="0"
                        max="8"
                        step="1"
                        className="flex-1"
                        value={liveEditorSettings.getSetting('linkUnderlineOffset')}
                        onChange={(e) => liveEditorSettings.updateSetting('linkUnderlineOffset', parseInt(e.target.value))}
                      />
                      <span className="text-sm text-app-muted w-10">{liveEditorSettings.getSetting('linkUnderlineOffset')}px</span>
                    </div>
                  </div>
                </div>
                </div>
                )}
              </section>

              {/* Text Decorations */}
              <section className="border border-app-border rounded-lg overflow-hidden">
                <button
                  onClick={() => toggleSection('decorations')}
                  className="w-full px-4 py-3 bg-app-panel/50 hover:bg-app-panel flex items-center justify-between transition-colors"
                >
                  <h2 className="text-sm font-semibold uppercase tracking-wide">Text Decorations</h2>
                  <svg className={`w-5 h-5 transition-transform ${expandedSections.decorations ? 'rotate-180' : ''}`} fill="none" viewBox="0 0 24 24" stroke="currentColor">
                    <path strokeLinecap="round" strokeLinejoin="round" strokeWidth={2} d="M19 9l-7 7-7-7" />
                  </svg>
                </button>
                {expandedSections.decorations && (
                <div className="p-4 bg-app-bg">
                <div className="grid grid-cols-2 gap-3">
<<<<<<< HEAD
                  <div>
                    <label className="block text-sm font-medium mb-2">Strikethrough Color</label>
                    <input
                      type="color"
                      className="w-full h-10 rounded border border-app-border cursor-pointer"
                      value={liveEditorSettings.getSetting('strikethroughColor')}
                      onChange={(e) => liveEditorSettings.updateSetting('strikethroughColor', e.target.value)}
                    />
                  </div>
                  <div>
=======
                  <div>
                    <label className="block text-sm font-medium mb-2">Strikethrough Color</label>
                    <input
                      type="color"
                      className="w-full h-10 rounded border border-app-border cursor-pointer"
                      value={liveEditorSettings.getSetting('strikethroughColor')}
                      onChange={(e) => liveEditorSettings.updateSetting('strikethroughColor', e.target.value)}
                    />
                  </div>
                  <div>
>>>>>>> bdb365d1
                    <label className="block text-sm font-medium mb-2">Strikethrough Thickness</label>
                    <div className="flex items-center gap-2">
                      <input
                        type="range"
                        min="1"
                        max="4"
                        step="1"
                        className="flex-1"
                        value={liveEditorSettings.getSetting('strikethroughThickness')}
                        onChange={(e) => liveEditorSettings.updateSetting('strikethroughThickness', parseInt(e.target.value))}
                      />
                      <span className="text-sm text-app-muted w-10">{liveEditorSettings.getSetting('strikethroughThickness')}px</span>
                    </div>
                  </div>
                  <div>
                    <label className="block text-sm font-medium mb-2">Underline Color</label>
                    <input
                      type="color"
                      className="w-full h-10 rounded border border-app-border cursor-pointer"
                      value={liveEditorSettings.getSetting('underlineColor') === '#inherit' ? '#000000' : liveEditorSettings.getSetting('underlineColor')}
                      onChange={(e) => liveEditorSettings.updateSetting('underlineColor', e.target.value)}
                    />
                  </div>
                  <div>
                    <label className="block text-sm font-medium mb-2">Underline Thickness</label>
                    <div className="flex items-center gap-2">
                      <input
                        type="range"
                        min="1"
                        max="4"
                        step="1"
                        className="flex-1"
                        value={liveEditorSettings.getSetting('underlineThickness')}
                        onChange={(e) => liveEditorSettings.updateSetting('underlineThickness', parseInt(e.target.value))}
                      />
                      <span className="text-sm text-app-muted w-10">{liveEditorSettings.getSetting('underlineThickness')}px</span>
                    </div>
                  </div>
                </div>
                </div>
                )}
              </section>

              {/* Blockquotes */}
              <section className="border border-app-border rounded-lg overflow-hidden">
                <button
                  onClick={() => toggleSection('blockquotes')}
                  className="w-full px-4 py-3 bg-app-panel/50 hover:bg-app-panel flex items-center justify-between transition-colors"
                >
                  <h2 className="text-sm font-semibold uppercase tracking-wide">Blockquotes</h2>
                  <svg className={`w-5 h-5 transition-transform ${expandedSections.blockquotes ? 'rotate-180' : ''}`} fill="none" viewBox="0 0 24 24" stroke="currentColor">
                    <path strokeLinecap="round" strokeLinejoin="round" strokeWidth={2} d="M19 9l-7 7-7-7" />
                  </svg>
                </button>
                {expandedSections.blockquotes && (
                <div className="p-4 bg-app-bg">
                <div className="grid grid-cols-2 gap-3">
                  <div>
                    <label className="block text-sm font-medium mb-2">Border Width</label>
                    <div className="flex items-center gap-2">
                      <input
                        type="range"
                        min="1"
                        max="8"
                        step="1"
                        className="flex-1"
                        value={liveEditorSettings.getSetting('blockquoteBorderWidth')}
                        onChange={(e) => liveEditorSettings.updateSetting('blockquoteBorderWidth', parseInt(e.target.value))}
                      />
                      <span className="text-sm text-app-muted w-10">{liveEditorSettings.getSetting('blockquoteBorderWidth')}px</span>
                    </div>
                  </div>
                  <div>
                    <label className="block text-sm font-medium mb-2">Padding</label>
                    <div className="flex items-center gap-2">
                      <input
                        type="range"
                        min="8"
                        max="32"
                        step="2"
                        className="flex-1"
                        value={liveEditorSettings.getSetting('blockquotePadding')}
                        onChange={(e) => liveEditorSettings.updateSetting('blockquotePadding', parseInt(e.target.value))}
                      />
                      <span className="text-sm text-app-muted w-10">{liveEditorSettings.getSetting('blockquotePadding')}px</span>
                    </div>
                  </div>
                  <div>
                    <label className="block text-sm font-medium mb-2">Border Style</label>
                    <select
                      className="w-full h-9 px-3 rounded-md bg-app-panel border border-app-border outline-none"
                      value={liveEditorSettings.getSetting('blockquoteStyle')}
                      onChange={(e) => liveEditorSettings.updateSetting('blockquoteStyle', e.target.value)}
                    >
                      <option value="solid">Solid</option>
                      <option value="dashed">Dashed</option>
                      <option value="dotted">Dotted</option>
                      <option value="double">Double</option>
                    </select>
                  </div>
                </div>
                </div>
                )}
              </section>

              {/* Tables */}
              <section className="border border-app-border rounded-lg overflow-hidden">
                <button
                  onClick={() => toggleSection('tables')}
                  className="w-full px-4 py-3 bg-app-panel/50 hover:bg-app-panel flex items-center justify-between transition-colors"
                >
                  <h2 className="text-sm font-semibold uppercase tracking-wide">Tables</h2>
                  <svg className={`w-5 h-5 transition-transform ${expandedSections.tables ? 'rotate-180' : ''}`} fill="none" viewBox="0 0 24 24" stroke="currentColor">
                    <path strokeLinecap="round" strokeLinejoin="round" strokeWidth={2} d="M19 9l-7 7-7-7" />
                  </svg>
                </button>
                {expandedSections.tables && (
                <div className="p-4 bg-app-bg">
                <div className="grid grid-cols-2 gap-3">
                  <div>
                    <label className="block text-sm font-medium mb-2">Border Color</label>
                    <input
                      type="color"
                      className="w-full h-10 rounded border border-app-border cursor-pointer"
                      value={liveEditorSettings.getSetting('tableBorder')}
                      onChange={(e) => liveEditorSettings.updateSetting('tableBorder', e.target.value)}
                    />
                  </div>
                  <div>
                    <label className="block text-sm font-medium mb-2">Header Background</label>
                    <input
                      type="color"
                      className="w-full h-10 rounded border border-app-border cursor-pointer"
                      value={liveEditorSettings.getSetting('tableHeaderBg')}
                      onChange={(e) => liveEditorSettings.updateSetting('tableHeaderBg', e.target.value)}
                    />
                  </div>
                  <div>
                    <label className="block text-sm font-medium mb-2">Border Width</label>
                    <div className="flex items-center gap-2">
                      <input
                        type="range"
                        min="1"
                        max="4"
                        step="1"
                        className="flex-1"
                        value={liveEditorSettings.getSetting('tableBorderWidth')}
                        onChange={(e) => liveEditorSettings.updateSetting('tableBorderWidth', parseInt(e.target.value))}
                      />
                      <span className="text-sm text-app-muted w-10">{liveEditorSettings.getSetting('tableBorderWidth')}px</span>
                    </div>
                  </div>
                  <div>
                    <label className="block text-sm font-medium mb-2">Cell Padding</label>
                    <div className="flex items-center gap-2">
                      <input
                        type="range"
                        min="4"
                        max="20"
                        step="2"
                        className="flex-1"
                        value={liveEditorSettings.getSetting('tableCellPadding')}
                        onChange={(e) => liveEditorSettings.updateSetting('tableCellPadding', parseInt(e.target.value))}
                      />
                      <span className="text-sm text-app-muted w-10">{liveEditorSettings.getSetting('tableCellPadding')}px</span>
                    </div>
                  </div>
                </div>
                </div>
                )}
              </section>

              {/* Save Button */}
              <div className="flex justify-end gap-3 pt-4 sticky bottom-0 bg-gradient-to-t from-app-bg via-app-bg to-transparent border-t border-app-border/50 py-4 backdrop-blur-sm">
                <button
                  onClick={resetEditorSettings}
                  className="px-4 py-2 rounded-lg border border-app-border hover:bg-app-panel hover:border-app-accent/50 transition-all flex items-center gap-2 group"
                >
                  <svg className="w-4 h-4 group-hover:rotate-180 transition-transform duration-300" fill="none" viewBox="0 0 24 24" stroke="currentColor">
                    <path strokeLinecap="round" strokeLinejoin="round" strokeWidth={2} d="M4 4v5h.582m15.356 2A8.001 8.001 0 004.582 9m0 0H9m11 11v-5h-.581m0 0a8.003 8.003 0 01-15.357-2m15.357 2H15" />
                  </svg>
                  Reset
                </button>
                <button
                  onClick={saveEditorSettings}
                  className={`px-6 py-2 rounded-lg transition-all flex items-center gap-2 font-medium shadow-lg ${
                    saveStatus === 'saving'
                      ? 'bg-app-muted text-app-bg cursor-wait'
                      : saveStatus === 'success'
                      ? 'bg-green-600 text-white shadow-green-600/50'
                      : saveStatus === 'error'
                      ? 'bg-red-600 text-white shadow-red-600/50'
                      : 'bg-app-accent text-white hover:bg-app-accent/90 hover:shadow-app-accent/50'
                  }`}
                >
                  {saveStatus === 'saving' && (
                    <svg className="animate-spin w-4 h-4" fill="none" viewBox="0 0 24 24">
                      <circle className="opacity-25" cx="12" cy="12" r="10" stroke="currentColor" strokeWidth="4"></circle>
                      <path className="opacity-75" fill="currentColor" d="M4 12a8 8 0 018-8V0C5.373 0 0 5.373 0 12h4zm2 5.291A7.962 7.962 0 014 12H0c0 3.042 1.135 5.824 3 7.938l3-2.647z"></path>
                    </svg>
                  )}
                  {saveStatus === 'success' && (
                    <svg className="w-4 h-4" fill="none" viewBox="0 0 24 24" stroke="currentColor">
                      <path strokeLinecap="round" strokeLinejoin="round" strokeWidth={2} d="M5 13l4 4L19 7" />
                    </svg>
                  )}
                  {saveStatus === 'error' && (
                    <svg className="w-4 h-4" fill="none" viewBox="0 0 24 24" stroke="currentColor">
                      <path strokeLinecap="round" strokeLinejoin="round" strokeWidth={2} d="M6 18L18 6M6 6l12 12" />
                    </svg>
                  )}
                  {!saveStatus && (
                    <svg className="w-4 h-4" fill="none" viewBox="0 0 24 24" stroke="currentColor">
                      <path strokeLinecap="round" strokeLinejoin="round" strokeWidth={2} d="M8 7H5a2 2 0 00-2 2v9a2 2 0 002 2h14a2 2 0 002-2V9a2 2 0 00-2-2h-3m-1 4l-3 3m0 0l-3-3m3 3V4" />
                    </svg>
                  )}
                  {saveStatus === 'saving' ? 'Saving...' : saveStatus === 'success' ? 'Saved!' : saveStatus === 'error' ? 'Failed' : 'Save Settings'}
                </button>
              </div>
              </div>

              {/* Live Preview - Sticky on the right */}
              <div className="lg:w-[400px] lg:sticky lg:top-6 self-start">
                <div className="border border-app-border rounded-xl p-4 bg-gradient-to-br from-app-panel/50 to-app-bg backdrop-blur-sm shadow-lg">
                  <div className="flex items-center gap-2 mb-3">
                    <svg className="w-4 h-4 text-app-accent" fill="currentColor" viewBox="0 0 20 20">
                      <path d="M10 12a2 2 0 100-4 2 2 0 000 4z" />
                      <path fillRule="evenodd" d="M.458 10C1.732 5.943 5.522 3 10 3s8.268 2.943 9.542 7c-1.274 4.057-5.064 7-9.542 7S1.732 14.057.458 10zM14 10a4 4 0 11-8 0 4 4 0 018 0z" clipRule="evenodd" />
                    </svg>
                    <h3 className="text-xs font-semibold uppercase tracking-wider text-app-muted">Live Preview</h3>
                  </div>
                  <div
                    className="ProseMirror min-h-[400px] max-h-[600px] overflow-y-auto p-4 bg-app-bg/80 rounded-lg border border-app-border/50 shadow-inner"
                    style={{
                      fontFamily: `var(--editor-font-family, ui-sans-serif)`,
                      fontSize: `var(--editor-font-size, 16px)`,
                      lineHeight: `var(--editor-line-height, 1.7)`,
                      letterSpacing: `var(--editor-letter-spacing, 0.003em)`,
                      color: `var(--editor-text-color, rgb(var(--text)))`
                    }}
                  >
                    <h1>Heading 1</h1>
                    <h2>Heading 2</h2>
                    <h3>Heading 3</h3>
                    <p>This is a paragraph with some <strong>bold text</strong> and <em>italic text</em>. You can see how your font settings affect the editor in real-time.</p>
                    <ul>
                      <li>Bullet point one</li>
                      <li>Bullet point two</li>
                      <li>Nested list:
                        <ul>
                          <li>Nested item 1</li>
                          <li>Nested item 2</li>
                        </ul>
                      </li>
                    </ul>
                    <p>Here's a <a href="#">link example</a> and some <code>inline code</code>.</p>
                    <blockquote>
                      <p>This is a blockquote to test quote styling.</p>
                    </blockquote>
                  </div>
                </div>
              </div>
            </div>
          )}

          {section === "General" && (
            <div className="text-app-muted">General settings coming soon.</div>
          )}

          {section === "Markdown" && (
            <div className="max-w-3xl space-y-6">
              <div className="flex items-center justify-between gap-3">
                <div className="text-sm text-app-muted">Customize markdown syntax characters and behaviors</div>
                <button
                  onClick={() => markdownSyntaxConfig.reset()}
                  className="h-9 inline-flex items-center gap-2 px-3 rounded-md border border-app-border hover:bg-app-panel text-sm"
                >
                  <RotateCcw className="w-4 h-4" /> Reset All
                </button>
              </div>

              <div className="rounded-lg border border-app-border overflow-hidden">
                <div className="grid grid-cols-12 bg-app-panel/40 px-4 py-2 text-xs text-app-muted">
                  <div className="col-span-5">Syntax</div>
                  <div className="col-span-3">Marker</div>
                  <div className="col-span-4 text-right">Enabled</div>
                </div>
                <div className="divide-y divide-app-border/60">
                  {/* Headers */}
                  <div className="grid grid-cols-12 items-center px-4 py-2 hover:bg-app-panel/30">
                    <div className="col-span-5 flex items-center gap-3">
                      <span className="text-xl w-6 text-center">#</span>
                      <div>
                        <div className="text-sm">Headers</div>
                        <div className="text-xs text-app-muted">Heading marker</div>
                      </div>
                    </div>
                    <div className="col-span-3">
                      <input
                        type="text"
                        maxLength="2"
                        className="w-20 px-2 py-1 text-center text-sm rounded bg-app-bg border border-app-border focus:border-app-accent outline-none font-mono"
                        value={markdownSyntax.heading?.marker || '#'}
                        onChange={(e) => markdownSyntaxConfig.set('heading', 'marker', e.target.value)}
                        disabled={markdownSyntax.heading?.enabled === false}
                      />
                    </div>
                    <div className="col-span-4 flex justify-end">
                      <button
                        onClick={() => markdownSyntaxConfig.set('heading', 'enabled', !(markdownSyntax.heading?.enabled !== false))}
                        className={`w-12 h-6 rounded-full transition-colors relative ${
                          markdownSyntax.heading?.enabled !== false ? 'bg-app-accent' : 'bg-app-border'
                        }`}
                      >
                        <div className={`w-4 h-4 rounded-full bg-white absolute top-1 transition-transform ${
                          markdownSyntax.heading?.enabled !== false ? 'translate-x-7' : 'translate-x-1'
                        }`}></div>
                      </button>
                    </div>
                  </div>

                  {/* Bold */}
                  <div className="grid grid-cols-12 items-center px-4 py-2 hover:bg-app-panel/30">
                    <div className="col-span-5 flex items-center gap-3">
                      <span className="font-bold text-xl w-6 text-center">B</span>
                      <div>
                        <div className="text-sm">Bold</div>
                        <div className="text-xs text-app-muted">Wrapping characters for bold text</div>
                      </div>
                    </div>
                    <div className="col-span-3">
                      <input
                        type="text"
                        maxLength="3"
                        className="w-20 px-2 py-1 text-center text-sm rounded bg-app-bg border border-app-border focus:border-app-accent outline-none font-mono"
                        value={markdownSyntax.bold?.marker || '**'}
                        onChange={(e) => markdownSyntaxConfig.set('bold', 'marker', e.target.value)}
                        disabled={markdownSyntax.bold?.enabled === false}
                      />
                    </div>
                    <div className="col-span-4 flex justify-end">
                      <button
                        onClick={() => markdownSyntaxConfig.set('bold', 'enabled', !(markdownSyntax.bold?.enabled !== false))}
                        className={`w-12 h-6 rounded-full transition-colors relative ${
                          markdownSyntax.bold?.enabled !== false ? 'bg-app-accent' : 'bg-app-border'
                        }`}
                      >
                        <div className={`w-4 h-4 rounded-full bg-white absolute top-1 transition-transform ${
                          markdownSyntax.bold?.enabled !== false ? 'translate-x-7' : 'translate-x-1'
                        }`}></div>
                      </button>
                    </div>
                  </div>

                  {/* Italic */}
                  <div className="grid grid-cols-12 items-center px-4 py-2 hover:bg-app-panel/30">
                    <div className="col-span-5 flex items-center gap-3">
                      <span className="italic text-xl w-6 text-center">I</span>
                      <div>
                        <div className="text-sm">Italic</div>
                        <div className="text-xs text-app-muted">Wrapping characters for italic text</div>
                      </div>
                    </div>
                    <div className="col-span-3">
                      <input
                        type="text"
                        maxLength="2"
                        className="w-20 px-2 py-1 text-center text-sm rounded bg-app-bg border border-app-border focus:border-app-accent outline-none font-mono"
                        value={markdownSyntax.italic?.marker || '*'}
                        onChange={(e) => markdownSyntaxConfig.set('italic', 'marker', e.target.value)}
                        disabled={markdownSyntax.italic?.enabled === false}
                      />
                    </div>
                    <div className="col-span-4 flex justify-end">
                      <button
                        onClick={() => markdownSyntaxConfig.set('italic', 'enabled', !(markdownSyntax.italic?.enabled !== false))}
                        className={`w-12 h-6 rounded-full transition-colors relative ${
                          markdownSyntax.italic?.enabled !== false ? 'bg-app-accent' : 'bg-app-border'
                        }`}
                      >
                        <div className={`w-4 h-4 rounded-full bg-white absolute top-1 transition-transform ${
                          markdownSyntax.italic?.enabled !== false ? 'translate-x-7' : 'translate-x-1'
                        }`}></div>
                      </button>
                    </div>
                  </div>

                  {/* Inline Code */}
                  <div className="grid grid-cols-12 items-center px-4 py-2 hover:bg-app-panel/30">
                    <div className="col-span-5 flex items-center gap-3">
                      <span className="font-mono text-app-accent text-xl w-6 text-center">`</span>
                      <div>
                        <div className="text-sm">Inline Code</div>
                        <div className="text-xs text-app-muted">Wrapping character for code</div>
                      </div>
                    </div>
                    <div className="col-span-3">
                      <input
                        type="text"
                        maxLength="2"
                        className="w-20 px-2 py-1 text-center text-sm rounded bg-app-bg border border-app-border focus:border-app-accent outline-none font-mono"
                        value={markdownSyntax.inlineCode?.marker || '`'}
                        onChange={(e) => markdownSyntaxConfig.set('inlineCode', 'marker', e.target.value)}
                        disabled={markdownSyntax.inlineCode?.enabled === false}
                      />
                    </div>
                    <div className="col-span-4 flex justify-end">
                      <button
                        onClick={() => markdownSyntaxConfig.set('inlineCode', 'enabled', !(markdownSyntax.inlineCode?.enabled !== false))}
                        className={`w-12 h-6 rounded-full transition-colors relative ${
                          markdownSyntax.inlineCode?.enabled !== false ? 'bg-app-accent' : 'bg-app-border'
                        }`}
                      >
                        <div className={`w-4 h-4 rounded-full bg-white absolute top-1 transition-transform ${
                          markdownSyntax.inlineCode?.enabled !== false ? 'translate-x-7' : 'translate-x-1'
                        }`}></div>
                      </button>
                    </div>
                  </div>

                  {/* Strikethrough */}
                  <div className="grid grid-cols-12 items-center px-4 py-2 hover:bg-app-panel/30">
                    <div className="col-span-5 flex items-center gap-3">
                      <span className="line-through text-xl w-6 text-center">S</span>
                      <div>
                        <div className="text-sm">Strikethrough</div>
                        <div className="text-xs text-app-muted">Wrapping characters for strikethrough</div>
                      </div>
                    </div>
                    <div className="col-span-3">
                      <input
                        type="text"
                        maxLength="3"
                        className="w-20 px-2 py-1 text-center text-sm rounded bg-app-bg border border-app-border focus:border-app-accent outline-none font-mono"
                        value={markdownSyntax.strikethrough?.marker || '~~'}
                        onChange={(e) => markdownSyntaxConfig.set('strikethrough', 'marker', e.target.value)}
                        disabled={markdownSyntax.strikethrough?.enabled === false}
                      />
                    </div>
                    <div className="col-span-4 flex justify-end">
                      <button
                        onClick={() => markdownSyntaxConfig.set('strikethrough', 'enabled', !(markdownSyntax.strikethrough?.enabled !== false))}
                        className={`w-12 h-6 rounded-full transition-colors relative ${
                          markdownSyntax.strikethrough?.enabled !== false ? 'bg-app-accent' : 'bg-app-border'
                        }`}
                      >
                        <div className={`w-4 h-4 rounded-full bg-white absolute top-1 transition-transform ${
                          markdownSyntax.strikethrough?.enabled !== false ? 'translate-x-7' : 'translate-x-1'
                        }`}></div>
                      </button>
                    </div>
                  </div>

                  {/* Highlight */}
                  <div className="grid grid-cols-12 items-center px-4 py-2 hover:bg-app-panel/30">
                    <div className="col-span-5 flex items-center gap-3">
                      <span className="bg-yellow-200/30 px-1 text-xl w-6 text-center">H</span>
                      <div>
                        <div className="text-sm">Highlight</div>
                        <div className="text-xs text-app-muted">Wrapping characters for highlights</div>
                      </div>
                    </div>
                    <div className="col-span-3">
                      <input
                        type="text"
                        maxLength="3"
                        className="w-20 px-2 py-1 text-center text-sm rounded bg-app-bg border border-app-border focus:border-app-accent outline-none font-mono"
                        value={markdownSyntax.highlight?.marker || '=='}
                        onChange={(e) => markdownSyntaxConfig.set('highlight', 'marker', e.target.value)}
                        disabled={markdownSyntax.highlight?.enabled === false}
                      />
                    </div>
                    <div className="col-span-4 flex justify-end">
                      <button
                        onClick={() => markdownSyntaxConfig.set('highlight', 'enabled', !(markdownSyntax.highlight?.enabled !== false))}
                        className={`w-12 h-6 rounded-full transition-colors relative ${
                          markdownSyntax.highlight?.enabled !== false ? 'bg-app-accent' : 'bg-app-border'
                        }`}
                      >
                        <div className={`w-4 h-4 rounded-full bg-white absolute top-1 transition-transform ${
                          markdownSyntax.highlight?.enabled !== false ? 'translate-x-7' : 'translate-x-1'
                        }`}></div>
                      </button>
                    </div>
<<<<<<< HEAD
                  </div>

                  {/* Bullet Lists */}
                  <div className="grid grid-cols-12 items-center px-4 py-2 hover:bg-app-panel/30">
                    <div className="col-span-5 flex items-center gap-3">
                      <span className="text-xl w-6 text-center">•</span>
                      <div>
                        <div className="text-sm">Bullet Lists</div>
                        <div className="text-xs text-app-muted">Default list marker</div>
                      </div>
                    </div>
                    <div className="col-span-3">
                      <select
                        className="w-20 px-2 py-1 text-center text-sm rounded bg-app-bg border border-app-border focus:border-app-accent outline-none font-mono"
                        value={markdownSyntax.bulletList?.defaultMarker || '-'}
                        onChange={(e) => markdownSyntaxConfig.set('bulletList', 'defaultMarker', e.target.value)}
                        disabled={markdownSyntax.bulletList?.enabled === false}
                      >
                        {(markdownSyntax.bulletList?.markers || ['*', '-', '+']).map(m => (
                          <option key={m} value={m}>{m}</option>
                        ))}
                      </select>
                    </div>
                    <div className="col-span-4 flex justify-end">
                      <button
                        onClick={() => markdownSyntaxConfig.set('bulletList', 'enabled', !(markdownSyntax.bulletList?.enabled !== false))}
                        className={`w-12 h-6 rounded-full transition-colors relative ${
                          markdownSyntax.bulletList?.enabled !== false ? 'bg-app-accent' : 'bg-app-border'
                        }`}
                      >
                        <div className={`w-4 h-4 rounded-full bg-white absolute top-1 transition-transform ${
                          markdownSyntax.bulletList?.enabled !== false ? 'translate-x-7' : 'translate-x-1'
                        }`}></div>
                      </button>
                    </div>
                  </div>

                  {/* Blockquote */}
                  <div className="grid grid-cols-12 items-center px-4 py-2 hover:bg-app-panel/30">
                    <div className="col-span-5 flex items-center gap-3">
                      <span className="text-app-muted text-xl w-6 text-center">&gt;</span>
                      <div>
                        <div className="text-sm">Blockquote</div>
                        <div className="text-xs text-app-muted">Quote line prefix</div>
                      </div>
                    </div>
                    <div className="col-span-3">
                      <input
                        type="text"
                        maxLength="2"
                        className="w-20 px-2 py-1 text-center text-sm rounded bg-app-bg border border-app-border focus:border-app-accent outline-none font-mono"
                        value={markdownSyntax.blockquote?.marker || '>'}
                        onChange={(e) => markdownSyntaxConfig.set('blockquote', 'marker', e.target.value)}
                        disabled={markdownSyntax.blockquote?.enabled === false}
                      />
                    </div>
                    <div className="col-span-4 flex justify-end">
                      <button
                        onClick={() => markdownSyntaxConfig.set('blockquote', 'enabled', !(markdownSyntax.blockquote?.enabled !== false))}
                        className={`w-12 h-6 rounded-full transition-colors relative ${
                          markdownSyntax.blockquote?.enabled !== false ? 'bg-app-accent' : 'bg-app-border'
                        }`}
                      >
                        <div className={`w-4 h-4 rounded-full bg-white absolute top-1 transition-transform ${
                          markdownSyntax.blockquote?.enabled !== false ? 'translate-x-7' : 'translate-x-1'
                        }`}></div>
                      </button>
                    </div>
                  </div>

                  {/* Wiki Links */}
                  <div className="grid grid-cols-12 items-center px-4 py-2 hover:bg-app-panel/30">
                    <div className="col-span-5 flex items-center gap-3">
                      <span className="text-app-accent w-6 text-center font-mono text-xl">[[</span>
                      <div>
                        <div className="text-sm">Wiki Links</div>
                        <div className="text-xs text-app-muted">Opening/closing brackets</div>
                      </div>
                    </div>
                    <div className="col-span-3">
                      <div className="flex gap-1">
                        <input
                          type="text"
                          maxLength="3"
                          className="w-9 px-1 py-1 text-center text-sm rounded bg-app-bg border border-app-border focus:border-app-accent outline-none font-mono"
                          value={markdownSyntax.link?.wikiLink?.open || '[['}
                          onChange={(e) => markdownSyntaxConfig.set('link', { ...markdownSyntax.link, wikiLink: { ...markdownSyntax.link?.wikiLink, open: e.target.value }})}
                          disabled={markdownSyntax.link?.wikiLink?.enabled === false}
                        />
                        <input
                          type="text"
                          maxLength="3"
                          className="w-9 px-1 py-1 text-center text-sm rounded bg-app-bg border border-app-border focus:border-app-accent outline-none font-mono"
                          value={markdownSyntax.link?.wikiLink?.close || ']]'}
                          onChange={(e) => markdownSyntaxConfig.set('link', { ...markdownSyntax.link, wikiLink: { ...markdownSyntax.link?.wikiLink, close: e.target.value }})}
                          disabled={markdownSyntax.link?.wikiLink?.enabled === false}
                        />
                      </div>
                    </div>
                    <div className="col-span-4 flex justify-end">
                      <button
                        onClick={() => markdownSyntaxConfig.set('link', { ...markdownSyntax.link, wikiLink: { ...markdownSyntax.link?.wikiLink, enabled: !(markdownSyntax.link?.wikiLink?.enabled !== false) }})}
                        className={`w-12 h-6 rounded-full transition-colors relative ${
                          markdownSyntax.link?.wikiLink?.enabled !== false ? 'bg-app-accent' : 'bg-app-border'
                        }`}
                      >
                        <div className={`w-4 h-4 rounded-full bg-white absolute top-1 transition-transform ${
                          markdownSyntax.link?.wikiLink?.enabled !== false ? 'translate-x-7' : 'translate-x-1'
                        }`}></div>
                      </button>
                    </div>
                  </div>

=======
                  </div>

                  {/* Bullet Lists */}
                  <div className="grid grid-cols-12 items-center px-4 py-2 hover:bg-app-panel/30">
                    <div className="col-span-5 flex items-center gap-3">
                      <span className="text-xl w-6 text-center">•</span>
                      <div>
                        <div className="text-sm">Bullet Lists</div>
                        <div className="text-xs text-app-muted">Default list marker</div>
                      </div>
                    </div>
                    <div className="col-span-3">
                      <select
                        className="w-20 px-2 py-1 text-center text-sm rounded bg-app-bg border border-app-border focus:border-app-accent outline-none font-mono"
                        value={markdownSyntax.bulletList?.defaultMarker || '-'}
                        onChange={(e) => markdownSyntaxConfig.set('bulletList', 'defaultMarker', e.target.value)}
                        disabled={markdownSyntax.bulletList?.enabled === false}
                      >
                        {(markdownSyntax.bulletList?.markers || ['*', '-', '+']).map(m => (
                          <option key={m} value={m}>{m}</option>
                        ))}
                      </select>
                    </div>
                    <div className="col-span-4 flex justify-end">
                      <button
                        onClick={() => markdownSyntaxConfig.set('bulletList', 'enabled', !(markdownSyntax.bulletList?.enabled !== false))}
                        className={`w-12 h-6 rounded-full transition-colors relative ${
                          markdownSyntax.bulletList?.enabled !== false ? 'bg-app-accent' : 'bg-app-border'
                        }`}
                      >
                        <div className={`w-4 h-4 rounded-full bg-white absolute top-1 transition-transform ${
                          markdownSyntax.bulletList?.enabled !== false ? 'translate-x-7' : 'translate-x-1'
                        }`}></div>
                      </button>
                    </div>
                  </div>

                  {/* Blockquote */}
                  <div className="grid grid-cols-12 items-center px-4 py-2 hover:bg-app-panel/30">
                    <div className="col-span-5 flex items-center gap-3">
                      <span className="text-app-muted text-xl w-6 text-center">&gt;</span>
                      <div>
                        <div className="text-sm">Blockquote</div>
                        <div className="text-xs text-app-muted">Quote line prefix</div>
                      </div>
                    </div>
                    <div className="col-span-3">
                      <input
                        type="text"
                        maxLength="2"
                        className="w-20 px-2 py-1 text-center text-sm rounded bg-app-bg border border-app-border focus:border-app-accent outline-none font-mono"
                        value={markdownSyntax.blockquote?.marker || '>'}
                        onChange={(e) => markdownSyntaxConfig.set('blockquote', 'marker', e.target.value)}
                        disabled={markdownSyntax.blockquote?.enabled === false}
                      />
                    </div>
                    <div className="col-span-4 flex justify-end">
                      <button
                        onClick={() => markdownSyntaxConfig.set('blockquote', 'enabled', !(markdownSyntax.blockquote?.enabled !== false))}
                        className={`w-12 h-6 rounded-full transition-colors relative ${
                          markdownSyntax.blockquote?.enabled !== false ? 'bg-app-accent' : 'bg-app-border'
                        }`}
                      >
                        <div className={`w-4 h-4 rounded-full bg-white absolute top-1 transition-transform ${
                          markdownSyntax.blockquote?.enabled !== false ? 'translate-x-7' : 'translate-x-1'
                        }`}></div>
                      </button>
                    </div>
                  </div>

                  {/* Wiki Links */}
                  <div className="grid grid-cols-12 items-center px-4 py-2 hover:bg-app-panel/30">
                    <div className="col-span-5 flex items-center gap-3">
                      <span className="text-app-accent w-6 text-center font-mono text-xl">[[</span>
                      <div>
                        <div className="text-sm">Wiki Links</div>
                        <div className="text-xs text-app-muted">Opening/closing brackets</div>
                      </div>
                    </div>
                    <div className="col-span-3">
                      <div className="flex gap-1">
                        <input
                          type="text"
                          maxLength="3"
                          className="w-9 px-1 py-1 text-center text-sm rounded bg-app-bg border border-app-border focus:border-app-accent outline-none font-mono"
                          value={markdownSyntax.link?.wikiLink?.open || '[['}
                          onChange={(e) => markdownSyntaxConfig.set('link', { ...markdownSyntax.link, wikiLink: { ...markdownSyntax.link?.wikiLink, open: e.target.value }})}
                          disabled={markdownSyntax.link?.wikiLink?.enabled === false}
                        />
                        <input
                          type="text"
                          maxLength="3"
                          className="w-9 px-1 py-1 text-center text-sm rounded bg-app-bg border border-app-border focus:border-app-accent outline-none font-mono"
                          value={markdownSyntax.link?.wikiLink?.close || ']]'}
                          onChange={(e) => markdownSyntaxConfig.set('link', { ...markdownSyntax.link, wikiLink: { ...markdownSyntax.link?.wikiLink, close: e.target.value }})}
                          disabled={markdownSyntax.link?.wikiLink?.enabled === false}
                        />
                      </div>
                    </div>
                    <div className="col-span-4 flex justify-end">
                      <button
                        onClick={() => markdownSyntaxConfig.set('link', { ...markdownSyntax.link, wikiLink: { ...markdownSyntax.link?.wikiLink, enabled: !(markdownSyntax.link?.wikiLink?.enabled !== false) }})}
                        className={`w-12 h-6 rounded-full transition-colors relative ${
                          markdownSyntax.link?.wikiLink?.enabled !== false ? 'bg-app-accent' : 'bg-app-border'
                        }`}
                      >
                        <div className={`w-4 h-4 rounded-full bg-white absolute top-1 transition-transform ${
                          markdownSyntax.link?.wikiLink?.enabled !== false ? 'translate-x-7' : 'translate-x-1'
                        }`}></div>
                      </button>
                    </div>
                  </div>

>>>>>>> bdb365d1
                  {/* Images */}
                  <div className="grid grid-cols-12 items-center px-4 py-2 hover:bg-app-panel/30">
                    <div className="col-span-5 flex items-center gap-3">
                      <span className="text-xl w-6 text-center">🖼</span>
                      <div>
                        <div className="text-sm">Images</div>
                        <div className="text-xs text-app-muted">Image prefix marker</div>
                      </div>
                    </div>
                    <div className="col-span-3">
                      <input
                        type="text"
                        maxLength="2"
                        className="w-20 px-2 py-1 text-center text-sm rounded bg-app-bg border border-app-border focus:border-app-accent outline-none font-mono"
                        value={markdownSyntax.image?.marker || '!'}
                        onChange={(e) => markdownSyntaxConfig.set('image', 'marker', e.target.value)}
                        disabled={markdownSyntax.image?.enabled === false}
                      />
                    </div>
                    <div className="col-span-4 flex justify-end">
                      <button
                        onClick={() => markdownSyntaxConfig.set('image', 'enabled', !(markdownSyntax.image?.enabled !== false))}
                        className={`w-12 h-6 rounded-full transition-colors relative ${
                          markdownSyntax.image?.enabled !== false ? 'bg-app-accent' : 'bg-app-border'
                        }`}
                      >
                        <div className={`w-4 h-4 rounded-full bg-white absolute top-1 transition-transform ${
                          markdownSyntax.image?.enabled !== false ? 'translate-x-7' : 'translate-x-1'
                        }`}></div>
                      </button>
                    </div>
                  </div>
                </div>
              </div>

              {/* Action Buttons */}
              <div className="flex gap-2 justify-end">
                <button
                  onClick={() => {
                    const json = markdownSyntaxConfig.export();
                    navigator.clipboard.writeText(json);
                    alert('Copied to clipboard!');
                  }}
                  className="px-4 py-2 text-sm rounded-lg border border-app-border hover:bg-app-panel transition-colors"
                >
                  Export
                </button>
                <button
                  onClick={async () => {
                    const saved = await markdownSyntaxConfig.save();
                    setSaveStatus(saved ? 'success' : 'error');
                    setTimeout(() => setSaveStatus(''), 3000);

                    // Emit event to notify other windows to reload config
                    if (saved) {
                      try {
                        const { emit } = await import('@tauri-apps/api/event');
                        await emit('lokus:markdown-config-changed', {
                          config: markdownSyntaxConfig.getAll()
                        });
                        console.log('[Preferences] Emitted lokus:markdown-config-changed event');
                      } catch (e) {
                        console.error('[Preferences] Failed to emit config change event:', e);
                      }
                    }
                  }}
                  className="px-6 py-2 text-sm rounded-lg bg-app-accent text-white hover:bg-app-accent/90 transition-colors relative"
                >
                  {saveStatus === 'success' ? '✓ Saved!' : saveStatus === 'error' ? '✗ Failed' : 'Save Configuration'}
                </button>
              </div>
            </div>
          )}

          {section === "General" && (
            <div className="text-app-muted">General settings coming soon.</div>
          )}

          {section === "Shortcuts" && (
            <div className="max-w-3xl space-y-6">
              <div className="flex items-center justify-between gap-3">
                <div className="relative flex-1">
                  <Search className="absolute left-2 top-1/2 -translate-y-1/2 h-4 w-4 text-app-muted" />
                  <input
                    value={query}
                    onChange={(e) => setQuery(e.target.value)}
                    placeholder="Search actions..."
                    className="w-full pl-8 pr-3 h-9 rounded-md bg-app-bg border border-app-border outline-none focus:ring-2 focus:ring-app-accent/40"
                  />
                </div>
                <button onClick={onResetAll} className="h-9 inline-flex items-center gap-2 px-3 rounded-md border border-app-border hover:bg-app-panel text-sm">
                  <RotateCcw className="w-4 h-4" /> Reset All
                </button>
              </div>

              <div className="rounded-lg border border-app-border overflow-hidden">
                <div className="grid grid-cols-12 bg-app-panel/40 px-4 py-2 text-xs text-app-muted">
                  <div className="col-span-7">Action</div>
                  <div className="col-span-3">Shortcut</div>
                  <div className="col-span-2 text-right">Edit</div>
                </div>
                <div className="divide-y divide-app-border/60">
                  {actions
                    .filter(a => a.name.toLowerCase().includes(query.toLowerCase()))
                    .map(a => {
                      const accel = keymap[a.id];
                      const parts = accelParts(accel);
                      return (
                        <div key={a.id} className="grid grid-cols-12 items-center px-4 py-2 hover:bg-app-panel/30">
                          <div className="col-span-7 text-sm">{a.name}</div>
                          <div className="col-span-3">
                            {editing === a.id ? (
                              <div className="inline-flex items-center gap-2">
                                <span className="text-xs text-app-muted">Press keys…</span>
                              </div>
                            ) : (
                              <div className="flex flex-wrap items-center gap-1">
                                {parts.length > 0 ? parts.map((p, i) => (
                                  <Keycap key={i}>{p}</Keycap>
                                )) : <span className="text-xs text-app-muted">Not set</span>}
                              </div>
                            )}
                          </div>
                          <div className="col-span-2">
                            {editing === a.id ? (
                              <input
                                autoFocus
                                onKeyDown={(e) => onKeyCapture(e, a.id)}
                                onBlur={cancelEdit}
                                className="w-full h-8 text-center bg-app-bg border border-dashed border-app-border rounded outline-none"
                                placeholder={formatAccelerator(accel) || "Press keys..."}
                              />
                            ) : (
                              <div className="flex items-center justify-end gap-2">
                                <button
                                  onClick={() => beginEdit(a.id)}
                                  className="h-8 inline-flex items-center gap-2 px-2 rounded-md border border-app-border hover:bg-app-panel text-xs"
                                >
                                  <Pencil className="w-3.5 h-3.5" /> Edit
                                </button>
                              </div>
                            )}
                          </div>
                        </div>
                      );
                    })}
                </div>
              </div>
            </div>
          )}

          {section === "Connections" && (
            <div className="space-y-6">
              <div>
                <h2 className="text-xl font-semibold mb-4 text-app-text">Connections</h2>
                <p className="text-app-text-secondary mb-6">
                  Connect external services and manage integrations with your workspace.
                </p>
              </div>

              {/* Available Connections */}
              <div className="space-y-4">
                <h3 className="text-lg font-medium text-app-text">Available Services</h3>
                <div className="grid grid-cols-2 gap-4">
                  {/* Gmail - Real connection */}
                  <div className="bg-app-panel border border-app-border rounded-lg p-4 hover:bg-app-panel/80 transition-colors">
                    <div className="flex items-center justify-between">
                      <div className="flex items-center gap-3">
                        <div className="w-10 h-10 bg-red-500 rounded-lg flex items-center justify-center text-white font-semibold">
                          G
                        </div>
                        <div>
                          <h4 className="font-medium text-app-text">Gmail</h4>
                          <p className="text-xs text-app-text-secondary">Email integration</p>
                        </div>
                      </div>
                      <ConnectionStatus />
                    </div>
                  </div>

                  {/* Outlook - Disabled */}
                  <div className="bg-app-panel border border-app-border rounded-lg p-4 opacity-50 cursor-not-allowed">
                    <div className="flex items-center justify-between">
                      <div className="flex items-center gap-3">
                        <div className="w-10 h-10 bg-blue-500 rounded-lg flex items-center justify-center text-white font-semibold">
                          O
                        </div>
                        <div>
                          <h4 className="font-medium text-app-text-secondary">Outlook</h4>
                          <p className="text-xs text-app-text-secondary">Coming soon</p>
                        </div>
                      </div>
                      <div className="w-3 h-3 bg-gray-400 rounded-full"></div>
                    </div>
                  </div>

                  {/* Jira - Disabled */}
                  <div className="bg-app-panel border border-app-border rounded-lg p-4 opacity-50 cursor-not-allowed">
                    <div className="flex items-center justify-between">
                      <div className="flex items-center gap-3">
                        <div className="w-10 h-10 bg-blue-600 rounded-lg flex items-center justify-center text-white font-semibold">
                          J
                        </div>
                        <div>
                          <h4 className="font-medium text-app-text-secondary">Jira</h4>
                          <p className="text-xs text-app-text-secondary">Coming soon</p>
                        </div>
                      </div>
                      <div className="w-3 h-3 bg-gray-400 rounded-full"></div>
                    </div>
                  </div>

                  {/* Slack - Disabled */}
                  <div className="bg-app-panel border border-app-border rounded-lg p-4 opacity-50 cursor-not-allowed">
                    <div className="flex items-center justify-between">
                      <div className="flex items-center gap-3">
                        <div className="w-10 h-10 bg-purple-500 rounded-lg flex items-center justify-center text-white font-semibold">
                          S
                        </div>
                        <div>
                          <h4 className="font-medium text-app-text-secondary">Slack</h4>
                          <p className="text-xs text-app-text-secondary">Coming soon</p>
                        </div>
                      </div>
                      <div className="w-3 h-3 bg-gray-400 rounded-full"></div>
                    </div>
                  </div>
                </div>
              </div>

              {/* Gmail Connection Component */}
              <div className="space-y-4">
                <h3 className="text-lg font-medium text-app-text">Gmail Integration</h3>
                <GmailLogin />
              </div>
            </div>
          )}

          {section === "Account" && (
            <div className="space-y-8 max-w-2xl">
              {/* Account Header */}
              <div>
                <h1 className="text-2xl font-bold text-app-text mb-2">Account</h1>
                <p className="text-app-text-secondary">
                  Manage your account settings, authentication, and profile.
                </p>
              </div>

              {isLoading ? (
                <div className="flex items-center justify-center py-12">
                  <div className="w-6 h-6 border-2 border-app-accent border-t-transparent rounded-full animate-spin"></div>
                </div>
              ) : !isAuthenticated ? (
                /* Sign In State */
                <div className="bg-app-panel border border-app-border rounded-xl p-8">
                  <div className="text-center">
                    <div className="w-16 h-16 bg-app-accent rounded-full flex items-center justify-center mx-auto mb-6">
                      <LogIn className="w-8 h-8 text-white" />
                    </div>
                    <h2 className="text-xl font-semibold text-app-text mb-3">Sign in to Lokus</h2>
                    <p className="text-app-text-secondary mb-8 max-w-md mx-auto">
                      Sync your notes across devices and access your account.
                    </p>
                    <button
                      onClick={async () => {
                        try {
                          await signIn();
                        } catch (error) {
                          console.error('Sign in failed:', error);
                        }
                      }}
                      className="inline-flex items-center gap-2 px-6 py-3 bg-app-accent text-white font-medium rounded-lg hover:bg-app-accent/90 transition-colors"
                    >
                      <LogIn className="w-4 h-4" />
                      Sign In
                    </button>
                  </div>
                </div>
              ) : (
                /* Signed In State - Arc-like Dashboard */
                <div className="space-y-6">
                  {/* Profile Section */}
                  <div className="bg-app-panel border border-app-border rounded-xl p-6">
                    <div className="flex items-center gap-4">
                      {user?.avatar_url ? (
                        <img
                          src={user.avatar_url}
                          alt="Profile"
                          className="w-16 h-16 rounded-full border-2 border-app-border"
                        />
                      ) : (
                        <div className="w-16 h-16 bg-app-accent rounded-full flex items-center justify-center">
                          <User className="w-8 h-8 text-white" />
                        </div>
                      )}
                      <div className="flex-1">
                        <h2 className="text-lg font-semibold text-app-text">
                          {user?.name || 'User'}
                        </h2>
                        <p className="text-app-text-secondary text-sm">
                          {user?.email || 'No email available'}
                        </p>
                      </div>
                      <button
                        onClick={async () => {
                          try {
                            setIsSigningOut(true);
                            await signOut();
                          } catch (error) {
                            console.error('Sign out failed:', error);
                          } finally {
                            setIsSigningOut(false);
                          }
                        }}
                        disabled={isSigningOut}
                        className="px-4 py-2 text-app-text-secondary hover:text-app-text border border-app-border rounded-lg hover:bg-app-bg transition-colors disabled:opacity-50"
                      >
                        {isSigningOut ? 'Signing out...' : 'Sign Out'}
                      </button>
                    </div>
                  </div>

                  {/* Stats Grid */}
                  <div className="grid grid-cols-3 gap-4">
                    <div className="bg-app-panel border border-app-border rounded-xl p-4 text-center">
                      <div className="text-2xl font-bold text-app-text">247</div>
                      <div className="text-sm text-app-text-secondary">Notes</div>
                    </div>
                    <div className="bg-app-panel border border-app-border rounded-xl p-4 text-center">
                      <div className="text-2xl font-bold text-app-text">12</div>
                      <div className="text-sm text-app-text-secondary">Days</div>
                    </div>
                    <div className="bg-app-panel border border-app-border rounded-xl p-4 text-center">
                      <div className="text-2xl font-bold text-app-text">1.2GB</div>
                      <div className="text-sm text-app-text-secondary">Storage</div>
                    </div>
                  </div>

                  {/* Features */}
                  <div className="bg-app-panel border border-app-border rounded-xl p-6">
                    <h3 className="text-lg font-semibold text-app-text mb-4">Account Features</h3>
                    <div className="space-y-3">
                      <div className="flex items-center gap-3">
                        <div className="w-2 h-2 bg-app-accent rounded-full"></div>
                        <span className="text-app-text">Cross-device sync</span>
                      </div>
                      <div className="flex items-center gap-3">
                        <div className="w-2 h-2 bg-app-accent rounded-full"></div>
                        <span className="text-app-text">Cloud backup</span>
                      </div>
                      <div className="flex items-center gap-3">
                        <div className="w-2 h-2 bg-app-accent rounded-full"></div>
                        <span className="text-app-text">Collaboration tools</span>
                      </div>
                    </div>
                  </div>
                </div>
              )}
            </div>
          )}

          {section === "AI Assistant" && (
            <AIAssistant />
          )}
        </main>
      </div>
    </div>
    );
  } catch (error) {
    console.error('🔧 Preferences rendering error:', error);
    return (
      <div style={{ padding: '20px', backgroundColor: '#ffffff', color: '#000000', minHeight: '100vh' }}>
        <h1>Preferences</h1>
        <p>There was an error loading preferences. Check the console for details.</p>
        <p style={{ color: '#ff0000', fontFamily: 'monospace', fontSize: '12px' }}>
          {error.toString()}
        </p>
        <button onClick={() => window.location.reload()} style={{ padding: '10px', marginTop: '10px' }}>
          Reload Window
        </button>
      </div>
    );
  }
}<|MERGE_RESOLUTION|>--- conflicted
+++ resolved
@@ -1101,7 +1101,6 @@
                 {expandedSections.decorations && (
                 <div className="p-4 bg-app-bg">
                 <div className="grid grid-cols-2 gap-3">
-<<<<<<< HEAD
                   <div>
                     <label className="block text-sm font-medium mb-2">Strikethrough Color</label>
                     <input
@@ -1112,18 +1111,6 @@
                     />
                   </div>
                   <div>
-=======
-                  <div>
-                    <label className="block text-sm font-medium mb-2">Strikethrough Color</label>
-                    <input
-                      type="color"
-                      className="w-full h-10 rounded border border-app-border cursor-pointer"
-                      value={liveEditorSettings.getSetting('strikethroughColor')}
-                      onChange={(e) => liveEditorSettings.updateSetting('strikethroughColor', e.target.value)}
-                    />
-                  </div>
-                  <div>
->>>>>>> bdb365d1
                     <label className="block text-sm font-medium mb-2">Strikethrough Thickness</label>
                     <div className="flex items-center gap-2">
                       <input
@@ -1608,7 +1595,6 @@
                         }`}></div>
                       </button>
                     </div>
-<<<<<<< HEAD
                   </div>
 
                   {/* Bullet Lists */}
@@ -1722,121 +1708,6 @@
                     </div>
                   </div>
 
-=======
-                  </div>
-
-                  {/* Bullet Lists */}
-                  <div className="grid grid-cols-12 items-center px-4 py-2 hover:bg-app-panel/30">
-                    <div className="col-span-5 flex items-center gap-3">
-                      <span className="text-xl w-6 text-center">•</span>
-                      <div>
-                        <div className="text-sm">Bullet Lists</div>
-                        <div className="text-xs text-app-muted">Default list marker</div>
-                      </div>
-                    </div>
-                    <div className="col-span-3">
-                      <select
-                        className="w-20 px-2 py-1 text-center text-sm rounded bg-app-bg border border-app-border focus:border-app-accent outline-none font-mono"
-                        value={markdownSyntax.bulletList?.defaultMarker || '-'}
-                        onChange={(e) => markdownSyntaxConfig.set('bulletList', 'defaultMarker', e.target.value)}
-                        disabled={markdownSyntax.bulletList?.enabled === false}
-                      >
-                        {(markdownSyntax.bulletList?.markers || ['*', '-', '+']).map(m => (
-                          <option key={m} value={m}>{m}</option>
-                        ))}
-                      </select>
-                    </div>
-                    <div className="col-span-4 flex justify-end">
-                      <button
-                        onClick={() => markdownSyntaxConfig.set('bulletList', 'enabled', !(markdownSyntax.bulletList?.enabled !== false))}
-                        className={`w-12 h-6 rounded-full transition-colors relative ${
-                          markdownSyntax.bulletList?.enabled !== false ? 'bg-app-accent' : 'bg-app-border'
-                        }`}
-                      >
-                        <div className={`w-4 h-4 rounded-full bg-white absolute top-1 transition-transform ${
-                          markdownSyntax.bulletList?.enabled !== false ? 'translate-x-7' : 'translate-x-1'
-                        }`}></div>
-                      </button>
-                    </div>
-                  </div>
-
-                  {/* Blockquote */}
-                  <div className="grid grid-cols-12 items-center px-4 py-2 hover:bg-app-panel/30">
-                    <div className="col-span-5 flex items-center gap-3">
-                      <span className="text-app-muted text-xl w-6 text-center">&gt;</span>
-                      <div>
-                        <div className="text-sm">Blockquote</div>
-                        <div className="text-xs text-app-muted">Quote line prefix</div>
-                      </div>
-                    </div>
-                    <div className="col-span-3">
-                      <input
-                        type="text"
-                        maxLength="2"
-                        className="w-20 px-2 py-1 text-center text-sm rounded bg-app-bg border border-app-border focus:border-app-accent outline-none font-mono"
-                        value={markdownSyntax.blockquote?.marker || '>'}
-                        onChange={(e) => markdownSyntaxConfig.set('blockquote', 'marker', e.target.value)}
-                        disabled={markdownSyntax.blockquote?.enabled === false}
-                      />
-                    </div>
-                    <div className="col-span-4 flex justify-end">
-                      <button
-                        onClick={() => markdownSyntaxConfig.set('blockquote', 'enabled', !(markdownSyntax.blockquote?.enabled !== false))}
-                        className={`w-12 h-6 rounded-full transition-colors relative ${
-                          markdownSyntax.blockquote?.enabled !== false ? 'bg-app-accent' : 'bg-app-border'
-                        }`}
-                      >
-                        <div className={`w-4 h-4 rounded-full bg-white absolute top-1 transition-transform ${
-                          markdownSyntax.blockquote?.enabled !== false ? 'translate-x-7' : 'translate-x-1'
-                        }`}></div>
-                      </button>
-                    </div>
-                  </div>
-
-                  {/* Wiki Links */}
-                  <div className="grid grid-cols-12 items-center px-4 py-2 hover:bg-app-panel/30">
-                    <div className="col-span-5 flex items-center gap-3">
-                      <span className="text-app-accent w-6 text-center font-mono text-xl">[[</span>
-                      <div>
-                        <div className="text-sm">Wiki Links</div>
-                        <div className="text-xs text-app-muted">Opening/closing brackets</div>
-                      </div>
-                    </div>
-                    <div className="col-span-3">
-                      <div className="flex gap-1">
-                        <input
-                          type="text"
-                          maxLength="3"
-                          className="w-9 px-1 py-1 text-center text-sm rounded bg-app-bg border border-app-border focus:border-app-accent outline-none font-mono"
-                          value={markdownSyntax.link?.wikiLink?.open || '[['}
-                          onChange={(e) => markdownSyntaxConfig.set('link', { ...markdownSyntax.link, wikiLink: { ...markdownSyntax.link?.wikiLink, open: e.target.value }})}
-                          disabled={markdownSyntax.link?.wikiLink?.enabled === false}
-                        />
-                        <input
-                          type="text"
-                          maxLength="3"
-                          className="w-9 px-1 py-1 text-center text-sm rounded bg-app-bg border border-app-border focus:border-app-accent outline-none font-mono"
-                          value={markdownSyntax.link?.wikiLink?.close || ']]'}
-                          onChange={(e) => markdownSyntaxConfig.set('link', { ...markdownSyntax.link, wikiLink: { ...markdownSyntax.link?.wikiLink, close: e.target.value }})}
-                          disabled={markdownSyntax.link?.wikiLink?.enabled === false}
-                        />
-                      </div>
-                    </div>
-                    <div className="col-span-4 flex justify-end">
-                      <button
-                        onClick={() => markdownSyntaxConfig.set('link', { ...markdownSyntax.link, wikiLink: { ...markdownSyntax.link?.wikiLink, enabled: !(markdownSyntax.link?.wikiLink?.enabled !== false) }})}
-                        className={`w-12 h-6 rounded-full transition-colors relative ${
-                          markdownSyntax.link?.wikiLink?.enabled !== false ? 'bg-app-accent' : 'bg-app-border'
-                        }`}
-                      >
-                        <div className={`w-4 h-4 rounded-full bg-white absolute top-1 transition-transform ${
-                          markdownSyntax.link?.wikiLink?.enabled !== false ? 'translate-x-7' : 'translate-x-1'
-                        }`}></div>
-                      </button>
-                    </div>
-                  </div>
-
->>>>>>> bdb365d1
                   {/* Images */}
                   <div className="grid grid-cols-12 items-center px-4 py-2 hover:bg-app-panel/30">
                     <div className="col-span-5 flex items-center gap-3">
