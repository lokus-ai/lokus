--- conflicted
+++ resolved
@@ -130,18 +130,18 @@
         // Allow after [[ for files OR after ^ for blocks OR after ![ for canvas
         allow: ({ state, range }) => {
           const $pos = state.selection.$from
-<<<<<<< HEAD
+
           const pos = state.selection.from
           const parentStart = $pos.start()
 
           // Use textBetween with absolute positions to properly handle inline nodes like WikiLinks
           // (parentOffset doesn't align with textContent when WikiLinks are present)
           const textBefore = state.doc.textBetween(Math.max(parentStart, pos - 2), pos)
-=======
+
           const parentContent = $pos.parent.textContent
           const textBefore = parentContent.slice(Math.max(0, $pos.parentOffset - 2), $pos.parentOffset)
           const fullTextBefore = parentContent.slice(0, $pos.parentOffset)
->>>>>>> 13a96198
+
 
           // Check for [[ pattern (file linking)
           const isAfterDoubleBracket = textBefore.endsWith('[[')
@@ -152,7 +152,7 @@
           // Check for ^ pattern within [[ ]] (block linking)
           // Look for pattern: [[Filename^ or [[Filename.md^
           const wikiLinkPattern = /\[\[([^\]]+)\^$/
-<<<<<<< HEAD
+
           const fullTextBefore = state.doc.textBetween(parentStart, pos)
           const isAfterCaret = wikiLinkPattern.test(fullTextBefore)
 
@@ -165,10 +165,9 @@
             isAfterCaret
           })
 
-=======
           const isAfterCaret = wikiLinkPattern.test(fullTextBefore)
 
->>>>>>> 13a96198
+
           // Use ProseMirror node types for more reliable list detection
           const parentNode = $pos.node($pos.depth)
           const isInListItem = parentNode.type.name === 'listItem'
