--- conflicted
+++ resolved
@@ -40,12 +40,9 @@
 import TaskCreationModal from "../../components/TaskCreationModal.jsx";
 import ExportModal from "../../views/ExportModal.jsx";
 import ReadingModeView from "./ReadingModeView.jsx";
-<<<<<<< HEAD
 import PagePreview from "../../components/PagePreview.jsx";
-=======
 import { ImageViewerModal } from "../../components/ImageViewer/ImageViewerModal.jsx";
 import { findImageFiles } from "../../utils/imageUtils.js";
->>>>>>> 4a7d5b49
 import { editorAPI } from "../../plugins/api/EditorAPI.js";
 import { pluginAPI } from "../../plugins/api/PluginAPI.js";
 
@@ -795,7 +792,6 @@
         exportType="single"
       />
 
-<<<<<<< HEAD
       {/* Page Preview on Hover */}
       {previewData && (
         <PagePreview
@@ -804,7 +800,7 @@
           onClose={() => setPreviewData(null)}
         />
       )}
-=======
+
       {/* Image Viewer Modal */}
       <ImageViewerModal
         isOpen={imageViewerState.isOpen}
@@ -812,7 +808,6 @@
         allImageFiles={globalThis.__LOKUS_ALL_IMAGE_FILES__ || []}
         onClose={() => setImageViewerState({ isOpen: false, imagePath: null })}
       />
->>>>>>> 4a7d5b49
     </>
   );
 });
