import { register, unregisterAll } from "@tauri-apps/plugin-global-shortcut";
import { emit } from "@tauri-apps/api/event";
import { invoke } from "@tauri-apps/api/core";
import { readConfig, updateConfig } from "../config/store.js";
let isTauri = false; try {
  const w = typeof window !== 'undefined' ? window : undefined;
  isTauri = !!(
    w && (
      (w.__TAURI_INTERNALS__ && typeof w.__TAURI_INTERNALS__.invoke === 'function') ||
      w.__TAURI_METADATA__ ||
      (typeof navigator !== 'undefined' && navigator.userAgent && navigator.userAgent.includes('Tauri'))
    )
  );
} catch {}

// Action catalog: add here as you grow
export const ACTIONS = [
  { id: "save-file",        name: "Save File",           event: "lokus:save-file",        default: "CommandOrControl+S" },
  { id: "new-file",         name: "New File",            event: "lokus:new-file",         default: "CommandOrControl+N" },
  { id: "new-folder",       name: "New Folder",          event: "lokus:new-folder",       default: "CommandOrControl+Shift+N" },
  { id: "toggle-sidebar",   name: "Toggle Sidebar",       event: "lokus:toggle-sidebar",   default: "CommandOrControl+B" },
  { id: "open-preferences", name: "Open Preferences",     event: "preferences:open",       default: "CommandOrControl+," },
  { id: "in-file-search",   name: "Find in Note",        event: "lokus:in-file-search",   default: "CommandOrControl+F" },
  { id: "global-search",    name: "Global Search",       event: "lokus:global-search",    default: "CommandOrControl+Shift+F" },
  { id: "command-palette",  name: "Command Palette",     event: "lokus:command-palette",  default: "CommandOrControl+K" },
  { id: "wikilink-modal",   name: "Insert WikiLink",     event: "lokus:wikilink-modal",   default: "CommandOrControl+L" },
  { id: "next-tab",         name: "Next Tab",            event: "lokus:next-tab",         default: "CommandOrControl+Alt+Right" },
  { id: "prev-tab",         name: "Previous Tab",        event: "lokus:prev-tab",         default: "CommandOrControl+Alt+Left" },
  { id: "close-tab",        name: "Close Current Tab",   event: "lokus:close-tab",        default: "CommandOrControl+W" },
  { id: "reopen-closed-tab", name: "Reopen Closed Tab",  event: "lokus:reopen-closed-tab", default: "CommandOrControl+Shift+T" },
  { id: "graph-view",       name: "Open Graph View",     event: "lokus:graph-view",       default: "CommandOrControl+Shift+G" },
  { id: "shortcut-help",    name: "Show Keyboard Shortcuts", event: "lokus:shortcut-help", default: "CommandOrControl+/" },
  { id: "refresh-files",    name: "Refresh File Tree",   event: "lokus:refresh-files",    default: "F5" },
  { id: "new-canvas",       name: "New Canvas",          event: "lokus:new-canvas",       default: "CommandOrControl+Shift+C" },
  { id: "open-kanban",      name: "Open Kanban Board",   event: "lokus:open-kanban",      default: "CommandOrControl+Shift+K" },
<<<<<<< HEAD
  { id: "toggle-split-view", name: "Toggle Split View",   event: "lokus:toggle-split-view", default: "CommandOrControl+\\" },
  { id: "split-vertical",   name: "Split Vertical",      event: "lokus:split-vertical",   default: "CommandOrControl+Shift+\\" },
  { id: "split-horizontal", name: "Split Horizontal",    event: "lokus:split-horizontal", default: "CommandOrControl+Alt+\\" },
  { id: "close-pane",       name: "Close Current Pane",  event: "lokus:close-pane",       default: "CommandOrControl+Shift+W" },
  { id: "focus-next-pane",  name: "Focus Next Pane",     event: "lokus:focus-next-pane",  default: "CommandOrControl+1" },
  { id: "focus-prev-pane",  name: "Focus Previous Pane", event: "lokus:focus-prev-pane",  default: "CommandOrControl+2" },
=======
>>>>>>> cf126578
];

export function listActions() { return ACTIONS.map(a => ({ id: a.id, name: a.name })); }

export async function getActiveShortcuts() {
  const cfg = await readConfig();
  const overrides = cfg.shortcuts || {};
  const map = {};
  for (const a of ACTIONS) {
    map[a.id] = overrides[a.id] || a.default;
  }
  return map;
}

export async function setShortcut(actionId, accelerator) {
  const cfg = await readConfig();
  const shortcuts = { ...(cfg.shortcuts || {}), [actionId]: accelerator };
  await updateConfig({ shortcuts });
  if (isTauri) {
    try { await emit('shortcuts:updated', { actionId, accelerator }); } catch (e) { console.warn('Failed to emit shortcuts:updated:', e); }
  } else {
    try { window.dispatchEvent(new CustomEvent('shortcuts:updated', { detail: { actionId, accelerator } })); } catch (e) { console.warn('Failed to dispatch shortcuts:updated:', e); }
  }
}

export async function resetShortcuts() {
  const cfg = await readConfig();
  if (cfg.shortcuts) {
    delete cfg.shortcuts;
    await updateConfig(cfg);
  }
  if (isTauri) {
    try { await emit('shortcuts:updated', { reset: true }); } catch (e) { console.warn('Failed to emit shortcuts:updated:', e); }
  } else {
    try { window.dispatchEvent(new CustomEvent('shortcuts:updated', { detail: { reset: true } })); } catch (e) { console.warn('Failed to dispatch shortcuts:updated:', e); }
  }
}

export async function registerGlobalShortcuts() {
  if (!isTauri) return; // no-op in browser
  await unregisterAll();
  const map = await getActiveShortcuts();
  for (const a of ACTIONS) {
    const accel = map[a.id];
    if (!accel) continue;
    try {
      await register(accel, async () => {
        if (a.id === 'open-preferences') {
          try { await invoke('open_preferences_window'); } catch (e) { }
        } else {
          // Use Tauri events in Tauri environment, DOM events otherwise
          if (isTauri) {
            try { await emit(a.event); } catch (e) { console.warn('Failed to emit Tauri event:', e); }
          } else {
            try { window.dispatchEvent(new CustomEvent(a.event)); } catch (e) { console.warn('Failed to dispatch DOM event:', e); }
          }
        }
      });
    } catch (e) {
    }
  }
}

export async function unregisterGlobalShortcuts() {
  if (!isTauri) return;
  try { await unregisterAll(); } catch {}
}

// Utilities for capturing accelerators
export function eventToAccelerator(e) {
  const parts = [];
  // Normalize primary modifier to CommandOrControl for cross‑platform
  if (e.metaKey || e.ctrlKey) parts.push("CommandOrControl");
  if (e.shiftKey) parts.push("Shift");
  if (e.altKey) parts.push("Alt");
  const key = normalizeKey(e.key);
  if (key) parts.push(key);
  return parts.join("+");
}

function normalizeKey(k) {
  if (!k) return null;
  const key = k.length === 1 ? k.toUpperCase() : k;
  const map = { ",": "Comma", ".": "Period", ";": "Semicolon", "'": "Quote", "/": "Slash", "\\": "Backslash", " `": "Backtick" };
  if (map[k]) return map[k];
  if (/^[a-zA-Z0-9]$/.test(key)) return key.toUpperCase();
  // Common named keys already fine (F1, Escape, Enter, ArrowLeft, etc.)
  return key.charAt(0).toUpperCase() + key.slice(1);
}

// Pretty print accelerator for UI, using mac symbols when appropriate
export function formatAccelerator(accel) {
  if (!accel) return "";
  const isMac = typeof navigator !== 'undefined' && /Mac/i.test(navigator.platform || navigator.userAgent || "");
  const parts = accel.split('+');
  const out = [];
  for (const p of parts) {
    if (p === 'CommandOrControl') out.push(isMac ? '⌘' : 'Ctrl');
    else if (p === 'Control') out.push(isMac ? '⌃' : 'Ctrl');
    else if (p === 'Shift') out.push(isMac ? '⇧' : 'Shift');
    else if (p === 'Alt' || p === 'Option') out.push(isMac ? '⌥' : 'Alt');
    else if (p === 'Comma') out.push(',');
    else out.push(p);
  }
  return isMac ? out.join('') : out.join('+');
}<|MERGE_RESOLUTION|>--- conflicted
+++ resolved
@@ -33,15 +33,10 @@
   { id: "refresh-files",    name: "Refresh File Tree",   event: "lokus:refresh-files",    default: "F5" },
   { id: "new-canvas",       name: "New Canvas",          event: "lokus:new-canvas",       default: "CommandOrControl+Shift+C" },
   { id: "open-kanban",      name: "Open Kanban Board",   event: "lokus:open-kanban",      default: "CommandOrControl+Shift+K" },
-<<<<<<< HEAD
   { id: "toggle-split-view", name: "Toggle Split View",   event: "lokus:toggle-split-view", default: "CommandOrControl+\\" },
-  { id: "split-vertical",   name: "Split Vertical",      event: "lokus:split-vertical",   default: "CommandOrControl+Shift+\\" },
-  { id: "split-horizontal", name: "Split Horizontal",    event: "lokus:split-horizontal", default: "CommandOrControl+Alt+\\" },
-  { id: "close-pane",       name: "Close Current Pane",  event: "lokus:close-pane",       default: "CommandOrControl+Shift+W" },
-  { id: "focus-next-pane",  name: "Focus Next Pane",     event: "lokus:focus-next-pane",  default: "CommandOrControl+1" },
-  { id: "focus-prev-pane",  name: "Focus Previous Pane", event: "lokus:focus-prev-pane",  default: "CommandOrControl+2" },
-=======
->>>>>>> cf126578
+  { id: "toggle-split-direction", name: "Toggle Split Direction", event: "lokus:toggle-split-direction", default: "CommandOrControl+Shift+\\" },
+  { id: "reset-pane-size",  name: "Reset Pane Size",     event: "lokus:reset-pane-size",  default: "CommandOrControl+Alt+\\" },
+  { id: "toggle-sync-scrolling", name: "Toggle Sync Scrolling", event: "lokus:toggle-sync-scrolling", default: "CommandOrControl+Alt+S" },
 ];
 
 export function listActions() { return ACTIONS.map(a => ({ id: a.id, name: a.name })); }
