--- conflicted
+++ resolved
@@ -98,11 +98,6 @@
 *personal*.md
 *internship*.md
 
-<<<<<<< HEAD
-# AI Assistant (Claude Code)
-=======
-# AI Assistant
->>>>>>> 76ac40d0
 .claude/
 *.claude
 
